--- conflicted
+++ resolved
@@ -3,13 +3,8 @@
 
 use async_std::sync::Arc;
 use mongodb::Client;
-<<<<<<< HEAD
 pub mod core;
 pub mod models;
-=======
-
-mod models;
->>>>>>> 559b816a
 pub mod routes;
 
 #[derive(Clone, Debug)]
