<template>
  <b-navbar :key="$route.fullPath" toggleable="md">
    <b-navbar-brand :to="logoRoute">
      <icon-logo width="5em" height="3em" :show_text="true" />
    </b-navbar-brand>
    <b-navbar-toggle target="landingCollapse"> </b-navbar-toggle>
    <b-collapse is-nav id="landingCollapse" v-if="atDashboard">
    <b-navbar-nav>
      <b-nav-item disabled> {{ time }} </b-nav-item>
    </b-navbar-nav>
    </b-collapse>

    <b-collapse is-nav id="landingCollapse" v-else-if="atLanding">
      <b-navbar-nav>
        <b-nav-item>Product</b-nav-item>
        <b-nav-item>Meet the Team</b-nav-item>
<<<<<<< HEAD
        <b-nav-item>Pricing</b-nav-item>
=======
        <b-nav-item to="/pricing">Pricing</b-nav-item>
>>>>>>> d3fb8f6d
        <b-nav-item>Guides</b-nav-item>
      </b-navbar-nav>
    </b-collapse>
    <b-collapse is-nav id="landingCollapse" v-if="loggedIn">
    <b-navbar-nav class="ml-auto" v-if="loggedIn">
      <b-nav-item disabled>{{ credits }} Credits</b-nav-item>
      <b-nav-item-dropdown right>
        <template #button-content>
          <b-avatar
            size="1.75em"
            :src="'data:image/png;base64,' + avatar"
          ></b-avatar>
          {{ name }}
        </template>
        <b-dropdown-item disabled>{{ email }}</b-dropdown-item>
        <b-dropdown-divider />
        <b-dropdown-item to="/dashboard">Dashboard</b-dropdown-item>
        <b-dropdown-item v-if="client" to="/nodes">Models</b-dropdown-item>
        <b-dropdown-item v-else to="/client/confirm">
          Register as Client
        </b-dropdown-item>
        <b-dropdown-divider />
        <b-dropdown-item to="/settings">My Profile</b-dropdown-item>
        <b-dropdown-item to="#">Help</b-dropdown-item>
        <b-dropdown-divider />
        <b-dropdown-item @click="signout">Sign Out</b-dropdown-item>
      </b-nav-item-dropdown>
    </b-navbar-nav>
    </b-collapse>

    <b-collapse is-nav id="landingCollapse" v-else>
      <b-navbar-nav class="ml-auto">
        <b-nav-form>
          <b-nav-item class="mr-1"
            ><router-link to="/login">Sign In</router-link></b-nav-item
          >
          <b-button variant="primary" to="/register">SIGN UP NOW</b-button>
        </b-nav-form>
      </b-navbar-nav>
    </b-collapse>
  </b-navbar>
</template>

<style>
.img-circle {
  height: 2rem;
  border-radius: 50%;
}
</style>

<script>
import IconLogo from "./icons/IconLogo";

export default {
  name: "Header",
  components: {
    IconLogo,
  },
  data() {
    return {
      name: "",
      email: "",
      client: false,
      time: "",
      credits: 0,
      loggedIn: false,
      logoRoute: "/",
      atDashboard: false,
      atLanding: false,
      avatar: "",
    };
  },
  methods: {
    signout: function () {
      $cookies.remove("token");
      this.$router.push("/login");
    },
    getUserData: async function () {
      let user_id = $cookies.get("token");
      if (!user_id) {
        return;
      }
      try {
        let user_data = await this.$http.get(`api/users`);
        this.name = user_data.data.first_name + " " + user_data.data.last_name;
        this.email = user_data.data.email;
        this.client = user_data.data.client;
        this.credits = user_data.data.credits;
      } catch (err) {
        console.log(err);
      }
    },
    updateHeader: function () {
      let user_id = $cookies.get("token");

      this.getUserData();

      let pageName = this.$route.name;

      this.loggedIn = user_id ? true : false;
      this.logoRoute = user_id ? "/dashboard" : "/";

      this.atLanding = pageName == "Welcome" || pageName == "Pricing";

      this.atDashboard =
        pageName === "Dashboard" ||
        pageName === "Settings" ||
        pageName === "ProjectView" ||
        pageName === "Nodes";
    },
    async getAvatar() {
      if (!atLanding) {
        let response = await this.$http.get(`api/users/avatar`);
        console.log(response);
        this.avatar = response.data.img;
      }
    },
  },
  async mounted() {
    this.getUserData();
    this.getAvatar();
    setInterval(() => {
      this.time = new Date().toLocaleString("en-GB", {
        dateStyle: "long",
        timeStyle: "medium",
      });
      this.time = this.time.toString().replace(" at", ",");
    }, 1000);
  },
  created() {
    this.updateHeader();
  },
  watch: {
    $route: function () {
      this.updateHeader();
    },
  },
};
</script><|MERGE_RESOLUTION|>--- conflicted
+++ resolved
@@ -14,11 +14,7 @@
       <b-navbar-nav>
         <b-nav-item>Product</b-nav-item>
         <b-nav-item>Meet the Team</b-nav-item>
-<<<<<<< HEAD
-        <b-nav-item>Pricing</b-nav-item>
-=======
         <b-nav-item to="/pricing">Pricing</b-nav-item>
->>>>>>> d3fb8f6d
         <b-nav-item>Guides</b-nav-item>
       </b-navbar-nav>
     </b-collapse>
