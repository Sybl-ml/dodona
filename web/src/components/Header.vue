--- conflicted
+++ resolved
@@ -16,16 +16,8 @@
       <b-nav-item disabled>{{credits}} Credits</b-nav-item>
       <b-nav-item-dropdown right>
         <template #button-content>
-<<<<<<< HEAD
-          <img
-            src="https://www.w3schools.com/w3images/avatar6.png"
-            class="img-circle"
-          />
-          {{ name }}
-=======
           <img :src="avatar" class="img-circle">
           {{name}}
->>>>>>> eb54ea30
         </template>
         <b-dropdown-item disabled>{{ email }}</b-dropdown-item>
         <b-dropdown-divider />
@@ -98,11 +90,8 @@
         );
         this.name = user_data.data.first_name + " " + user_data.data.last_name;
         this.email = user_data.data.email;
-<<<<<<< HEAD
         this.client = user_data.client;
-=======
         this.credits = user_data.data.credits;
->>>>>>> eb54ea30
       } catch (err) {
         console.log(err);
       }
