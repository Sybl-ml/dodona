--- conflicted
+++ resolved
@@ -46,11 +46,7 @@
 
         <h4>Job Configuration:</h4>
 
-<<<<<<< HEAD
         <p><b>Job Cost:</b> {{ this.jobCost }} credits</p>
-=======
-        <p><b>Job Cost:</b> {{this.jobCost}} credits</p>
->>>>>>> 43a6fc92
 
         <b-form-group label="Problem Type" label-for="dropdown-form-type">
           <b-form-select
@@ -236,10 +232,6 @@
       ];
       keys.forEach((key) => options.push({ value: key, text: key }));
       return options;
-<<<<<<< HEAD
-=======
-
->>>>>>> 43a6fc92
     },
     startDisabled() {
       return (
@@ -250,17 +242,12 @@
     },
     jobCost() {
       let size = this.dataset_train_size + this.dataset_predict_size;
-<<<<<<< HEAD
       return (
         Math.max(Math.floor(size / 1000), 1) *
         this.cluster_size *
         Object.keys(this.dataset_types).length
       );
     },
-=======
-      return Math.max(Math.floor(size / 1000), 1) * this.cluster_size * Object.keys(this.dataset_types).length;
-    }
->>>>>>> 43a6fc92
   },
   methods: {
     async start() {
