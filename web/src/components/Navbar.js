import React from "react";
import { Navbar, Nav } from "react-bootstrap";
import styled from "styled-components";
import MemoLogo from "../icons/Logo.js";
import { PrimaryButton } from "./Buttons";

import Toggle from "./Toggler";

const HeaderBar = styled(Navbar)`
<<<<<<< HEAD
  min-height: 5%;
  background: ${({ theme }) => theme.body};
  transition: all 0.25s linear;
=======
	min-height: 5%;
    background: ${({ theme }) => theme.body};
	transition: all 0.25s linear;
>>>>>>> e53bfa10
`;

/*
const Square = styled.div`
	position: absolute;
	top: -5%;
	left: 45%;
	width: 10%;
	height: 10%;
	filter: drop-shadow(0 1px 2px 0 0 rgba(0,0,0,.5));
	background-color:${({ theme }) => theme.body};
	transform: rotate(45deg);
`;
*/

<<<<<<< HEAD
const Header = ({ theme, toggleTheme }) => {
  return (
    <HeaderBar collapseOnSelect expand="md" sticky="top">
      <HeaderBar.Brand href="/home">
        <MemoLogo theme={theme} />
      </HeaderBar.Brand>
=======
const Header = ({theme, toggleTheme}) => {
        return (
		<HeaderBar  collapseOnSelect expand="md"  sticky="top">
			<HeaderBar.Brand href="/home">
				<MemoLogo 
					theme={theme} 
				/> 
			</HeaderBar.Brand>
			
			<HeaderBar.Toggle aria-controls="responsive-navbar-nav" style={{border:"none"}} className="styled-toggle"/>
  			<HeaderBar.Collapse id="responsive-navbar-nav" >	
			<Nav>
				<Nav.Link href="#product">Product</Nav.Link>
				<Nav.Link href="#meet">Meet The Team</Nav.Link>
				<Nav.Link href="#pricing">Pricing</Nav.Link>
    		</Nav>
			</HeaderBar.Collapse>
    		<HeaderBar.Collapse className="justify-content-end">
				<Toggle theme={theme} toggleTheme={toggleTheme} />
				<Nav>
					<Nav.Link href="/login">Sign In</Nav.Link>
>>>>>>> e53bfa10

      <HeaderBar.Toggle
        aria-controls="responsive-navbar-nav"
        style={{ border: "none" }}
        className="styled-toggle"
      />
      <HeaderBar.Collapse id="responsive-navbar-nav">
        <Nav>
          <Nav.Link href="#product">Product</Nav.Link>
          <Nav.Link href="#meet">Meet The Team</Nav.Link>
          <Nav.Link href="#pricing">Pricing</Nav.Link>
        </Nav>
      </HeaderBar.Collapse>
      <HeaderBar.Collapse className="justify-content-end">
        <Toggle theme={theme} toggleTheme={toggleTheme} />
        <Nav>
          <Nav.Link href="/login">Sign In</Nav.Link>
        </Nav>
        <PrimaryButton variant="primary" href="/register">
          SIGN UP NOW
        </PrimaryButton>
      </HeaderBar.Collapse>
    </HeaderBar>
  );
};
export default Header;<|MERGE_RESOLUTION|>--- conflicted
+++ resolved
@@ -7,15 +7,9 @@
 import Toggle from "./Toggler";
 
 const HeaderBar = styled(Navbar)`
-<<<<<<< HEAD
   min-height: 5%;
   background: ${({ theme }) => theme.body};
   transition: all 0.25s linear;
-=======
-	min-height: 5%;
-    background: ${({ theme }) => theme.body};
-	transition: all 0.25s linear;
->>>>>>> e53bfa10
 `;
 
 /*
@@ -31,36 +25,13 @@
 `;
 */
 
-<<<<<<< HEAD
 const Header = ({ theme, toggleTheme }) => {
   return (
     <HeaderBar collapseOnSelect expand="md" sticky="top">
       <HeaderBar.Brand href="/home">
         <MemoLogo theme={theme} />
       </HeaderBar.Brand>
-=======
-const Header = ({theme, toggleTheme}) => {
-        return (
-		<HeaderBar  collapseOnSelect expand="md"  sticky="top">
-			<HeaderBar.Brand href="/home">
-				<MemoLogo 
-					theme={theme} 
-				/> 
-			</HeaderBar.Brand>
-			
-			<HeaderBar.Toggle aria-controls="responsive-navbar-nav" style={{border:"none"}} className="styled-toggle"/>
-  			<HeaderBar.Collapse id="responsive-navbar-nav" >	
-			<Nav>
-				<Nav.Link href="#product">Product</Nav.Link>
-				<Nav.Link href="#meet">Meet The Team</Nav.Link>
-				<Nav.Link href="#pricing">Pricing</Nav.Link>
-    		</Nav>
-			</HeaderBar.Collapse>
-    		<HeaderBar.Collapse className="justify-content-end">
-				<Toggle theme={theme} toggleTheme={toggleTheme} />
-				<Nav>
-					<Nav.Link href="/login">Sign In</Nav.Link>
->>>>>>> e53bfa10
+
 
       <HeaderBar.Toggle
         aria-controls="responsive-navbar-nav"
