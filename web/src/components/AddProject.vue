--- conflicted
+++ resolved
@@ -76,12 +76,8 @@
 </style>
 
 <script>
-<<<<<<< HEAD
-import axios from "axios";
 import NavigatableTab from "./NavigatableTab.vue";
 
-=======
->>>>>>> 6ce2efd7
 export default {
   name: "AddProject",
   data() {
