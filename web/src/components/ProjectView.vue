--- conflicted
+++ resolved
@@ -160,11 +160,7 @@
       let p = this.project;
       return {
         projectId: this.projectId,
-<<<<<<< HEAD
         datasetName: p.details.dataset_name,
-=======
-        datasetname: p.details.dataset_name,
->>>>>>> 26f60d79
       };
     },
     outputProps() {
