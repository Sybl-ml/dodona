--- conflicted
+++ resolved
@@ -22,24 +22,12 @@
         <b-tab title="Overview" active lazy ref="overviewTab">
           <project-overview v-if="project" v-bind="overviewProps" />
         </b-tab>
-<<<<<<< HEAD
-        <b-tab title="Analysis" ref="analysisTab">
-          <!-- <project-analysis :id="projectId" v-bind="analysisProps" /> -->
-        </b-tab>
-        <b-tab title="Input" ref="inputTab">
-          <project-input
-            :projectId="projectId"
-            :key="projectId"
-            v-on:input-tab="viewInput"
-          />
-=======
         <b-tab title="Analysis" lazy ref="analysisTab" :disabled="projectUnfinished">
           <project-analysis :id="projectId" v-bind="analysisProps" />
         </b-tab>
         <b-tab title="Input" lazy ref="inputTab" :disabled="projectUnfinished">
           <project-input :projectId="projectId" :key="projectId" 
             v-on:input-tab="viewInput"/>
->>>>>>> 43a6fc92
         </b-tab>
         <b-tab title="Output" lazy :disabled="projectComplete">
           <project-output
