<template>
  <b-container fluid>
    <b-card style="height:7rem;border:none;box-shadow:none">
      <h2>{{ name }}</h2>
      <p>
        {{ getProjectDate }}
        <b-badge
          pill
          variant="success"
          class="mx-1"
          v-for="tag in tags"
          v-bind:key="tag.id"
          >{{ tag }}</b-badge
        >
      </p>
    </b-card>
    <b-card no-body class="shadow">
      <b-tabs pills card>
        <b-tab title="Overview" active lazy ref="overviewTab">
          <project-overview
            :projectId="projectId"
            :description="description"
            :datasetName="datasetName"
            :key="projectId"
            :dataHead="dataHead"
            :dataDate="datasetDate"
            :dataTypes="dataTypes"
            :analysis="analysis"
            :analysis_loaded="analysis_loaded"
            :status="status"
            @update:project="updateProject"
            v-on:input-tab="viewInput"
          />
        </b-tab>
        <b-tab title="Input" ref="inputTab" :disabled="datasetName == '' ">
          <project-input
            :projectId="projectId"
            :key="projectId"
            :dataHead="dataHead"
            @get-data="fetchData"
            :training_data="training_data"
            :predict_data="prediction_data"
            :datasetName="datasetName"
            :loading="loading"
          />
        </b-tab>
        <b-tab title="Output" lazy :disabled="false">
          <project-output
            :disabled="!results"
            :projectId="projectId"
            :key="projectId"
            @get-results="fetchResults"
            :results="results"
            :predict_data="predict_data"
            :datasetName="datasetName"
            :loading="results_loading"
          />
        </b-tab>
        <b-tab title="Settings" lazy>
          <project-settings
            :projectId="projectId"
            :key="projectId"
            :name="name"
            :description="description"
            :tags="tags"
            @update:name="updateName"
            @update:description="updateDescription"
            @update:tags="updateTags"
            @delete:project="$emit('delete:project', projectId)"
          />
        </b-tab>
      </b-tabs>
    </b-card>
  </b-container>
</template>

<script>
import Papa from "papaparse";
import ProjectOverview from "@/components/ProjectOverview";
import ProjectInput from "@/components/ProjectInput";
import ProjectOutput from "@/components/ProjectOutput";
import ProjectSettings from "@/components/ProjectSettings";

export default {
  name: "ProjectView",
  data() {
    return {
      name: "",
      description: "",
      status: "",
      tags: null,
      dateCreated: new Date(),

      datasetDate: new Date(),
      datasetName: "",
      dataHead: {},
      dataTypes: {},

      training_data: null,
      prediction_data: null,
      loading: false,

      analysis: {},
      analysis_loaded: false,

      results: null,
      predict_data: null,
      results_loading: false,
    };
  },
  props: {
    show: Boolean,
    projectId: String,
  },
  components: {
    ProjectOverview,
    ProjectInput,
    ProjectOutput,
    ProjectSettings,
  },
  watch: {
    projectId: function() {
      this.resetProject();
      this.fetchProject();
      this.$refs.overviewTab.activate();
    },
  },
  async mounted() {
    this.fetchProject();
  },
  methods: {
    async fetchProject() {
      let project_response = await this.$http.get(
        `api/projects/${this.projectId}`
      );

      let project_details = project_response.data.details;
      let project_info = project_response.data.project;
      let project_analysis = project_response.data.analysis;

      this.name = project_info.name;
      this.description = project_info.description;
      this.tags = project_info.tags;
      this.dateCreated = new Date(project_info.date_created.$date);
      this.status = project_info.status;
      if (project_details) {
        this.dataHead = Papa.parse(project_details.head, { header: true });
        this.datasetName = project_details.dataset_name;
        this.datasetDate = new Date(project_details.date_created.$date);
        this.dataTypes = project_details.column_types;
      }
      if (project_analysis) {
        this.analysis = project_analysis;
        this.analysis_loaded = true;
      }
    },
    async fetchData() {
      this.loading = true;

      let project_response = await this.$http.get(
        `api/projects/${this.projectId}/data`
      );

<<<<<<< HEAD
      let stream = project_response.data;

      this.training_data = Papa.parse(stream, { header: true });
=======
      let project_data = project_response.data;
      
      this.training_data = Papa.parse(project_data.dataset, { header: true });
      this.prediction_data = Papa.parse(project_data.predict, { header: true });
>>>>>>> 496d33aa
      this.loading = false;
    },
    async fetchResults() {
      this.results_loading = true;

      let project_predict = await this.$http.get(
        `api/projects/${this.projectId}/predict`
      );


      let project_predictions = await this.$http.get(
        `api/projects/${this.projectId}/predictions`
      );

      this.results = project_predictions.data;
      this.predict_data = project_predict.data;
      this.results_loading = false;
    },
    resetProject() {
      // this.name = "";
      // this.description = "";
      // this.dateCreated = new Date();

      this.datasetName = "";
      this.datasetDate = new Date();
      this.dataHead = {};
      this.dataTypes = {};

      this.analysis = null;
      this.results = null;
      this.predict_data = null;
      this.training_data = null;
      
      this.prediction_data = null;
      this.loading = false;
      this.results_loading = false;
      this.analysis_loaded = false;
    },
    viewInput() {
      this.$refs.inputTab.activate();
      this.fetchData();
    },
    updateName(newName) {
      this.name = newName;
      this.$emit("update:name", newName, this.projectId);
    },
    updateDescription(newDescription) {
      this.description = newDescription;
      this.$emit("update:description", newDescription, this.projectId);
    },
    updateTags(newTags) {
      this.tags = newTags;
      this.$emit("update:tags", newTags, this.projectId);
    },
    updateProject(id) {
      this.$emit("update:project", id);
    },
  },
  computed: {
    getProjectDate() {
      if (!this.name) {
        return "";
      }
      return `${this.dateCreated.toLocaleString("en-GB", {
        dateStyle: "short",
      })} - ${this.dateCreated.toLocaleString("en-GB", {
        timeStyle: "short",
      })}`;
    },
  },
};
</script><|MERGE_RESOLUTION|>--- conflicted
+++ resolved
@@ -161,16 +161,11 @@
         `api/projects/${this.projectId}/data`
       );
 
-<<<<<<< HEAD
+
       let stream = project_response.data;
 
       this.training_data = Papa.parse(stream, { header: true });
-=======
-      let project_data = project_response.data;
-      
-      this.training_data = Papa.parse(project_data.dataset, { header: true });
-      this.prediction_data = Papa.parse(project_data.predict, { header: true });
->>>>>>> 496d33aa
+
       this.loading = false;
     },
     async fetchResults() {
