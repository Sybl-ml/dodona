import React from "react";
import { Container, Row, Col, Button } from "react-bootstrap";
import styled from "styled-components";
import { FaExternalLinkAlt } from "react-icons/fa";
import { SiTensorflow, SiKeras } from "react-icons/si";
import MemoPlaceholder from "../icons/Placeholder.js";
import { PrimaryButton, OutlinedPrimaryButton } from "./Buttons";
import { TextCard } from "./Cards";
import Header from "./Navbar";

const Main = styled(Row)`
  text-align: center;
  padding: 6rem 0;
`;

const Title = styled.h1`
  font-weight: bold;
  font-size: 3.5rem;
`;

const SubTitle = styled.h2`
  font-weight: normal;
  font-size: 2rem;
`;

const Quote = styled.h5`
  font-weight: bold;
  font-size: 1rem;
  padding-top: 2rem;
  padding-bottom: 1rem;
`;

const FixButton = styled(PrimaryButton)`
  width: auto;
  margin: 1rem;
`;

const OutlinedFixButton = styled(OutlinedPrimaryButton)`
  width: auto;
  margin: 1rem;
`;

const Highlight = styled.div`
  padding-bottom: 2rem;
  text-align: center;
  background-color: ${({ theme }) => theme.highlight};
  color: ${({ theme }) => theme.accent};
`;

const FixedRow = styled(Row)`
  margin: 0;
`;

const Welcome = ({ theme, toggleTheme }) => {
  return (
    <>
      <Header theme={theme} toggleTheme={toggleTheme} />
      <Container fluid>
        <Main>
          <Col>
            <Row>
              <Title>Empower your data with intuative Machine Learning</Title>
            </Row>
            <Row>
              <SubTitle>
                Run complex models without any infrastructure or programming
                experience. Works with{" "}
                <a href="https://www.tensorflow.org/">
                  <SiTensorflow />
                </a>{" "}
                &{" "}
                <a href="https://keras.io/">
                  <SiKeras />
                </a>
              </SubTitle>
            </Row>
            <Row className="justify-content-center">
              <FixButton variant="primary" href="/register">
                GET STARTED
              </FixButton>
              <OutlinedFixButton variant="primary" className="outline">
                <FaExternalLinkAlt /> EXAMPLE
              </OutlinedFixButton>
            </Row>
          </Col>
          <Col className="d-none d-lg-block">
            <MemoPlaceholder width="120%" />
          </Col>
        </Main>
      </Container>

<<<<<<< HEAD
      <Highlight>
        <Quote>TRUSTED BY MANY ACROSS THE GLOBE</Quote>
        <FixedRow className="justify-content-md-center">
          <Col md="auto">
            <TextCard style={{ width: "18rem" }}>
              <TextCard.Body>
                <TextCard.Title>Card Title</TextCard.Title>
                <TextCard.Text>
                  Some quick example text to build on the card title and make up
                  the bulk of the card's content.
                </TextCard.Text>
                <Button variant="primary">Go somewhere</Button>
              </TextCard.Body>
            </TextCard>
          </Col>
          <Col md="auto">
            <TextCard style={{ width: "18rem" }}>
              <TextCard.Body>
                <TextCard.Title>Card Title</TextCard.Title>
                <TextCard.Text>
                  Some quick example text to build on the card title and make up
                  the bulk of the card's content.
                </TextCard.Text>
                <Button variant="primary">Go somewhere</Button>
              </TextCard.Body>
            </TextCard>
          </Col>
          <Col md="auto">
            <TextCard style={{ width: "18rem" }}>
              <TextCard.Body>
                <TextCard.Title>Card Title</TextCard.Title>
                <TextCard.Text>
                  Some quick example text to build on the card title and make up
                  the bulk of the card's content.
                </TextCard.Text>
                <Button variant="primary">Go somewhere</Button>
              </TextCard.Body>
            </TextCard>
          </Col>
        </FixedRow>
      </Highlight>
    </>
  );
};
=======
        return (
            <>
            <Header theme={theme} toggleTheme={toggleTheme}/>
            <Container fluid> 
                <Main>
                    <Col>
                        <Row>
                            <Title>Empower your data with intuative Machine Learning</Title>
                        </Row>
                        <Row>
                            <SubTitle>
                                Run complex models without any infrastructure or programming experience. 
                                
                                Works with <a href="https://www.tensorflow.org/"><SiTensorflow /></a> & <a href="https://keras.io/"><SiKeras /></a>
                            </SubTitle>
                        </Row>
                        <Row className="justify-content-center">
                            <FixButton variant="primary" href="/register">GET STARTED</FixButton>
                            <OutlinedFixButton variant="primary" className="outline">
                                <FaExternalLinkAlt /> EXAMPLE
                            </OutlinedFixButton>      
                        </Row>
                    </Col>
                    <Col className="d-none d-lg-block">
                        <MemoPlaceholder width="120%"/>
                    </Col>
                </Main>
            </Container>

            <Highlight >
                <Quote>TRUSTED BY MANY ACROSS THE GLOBE</Quote>
                <FixedRow className="justify-content-md-center">
                    <Col md="auto">
                        <TextCard style={{ width: '18rem' }} >
                            <TextCard.Body>
                                <TextCard.Title>Card Title</TextCard.Title>
                                <TextCard.Text>
                                Some quick example text to build on the card title and make up the bulk of
                                the card's content.
                                </TextCard.Text>
                                <Button variant="primary">Go somewhere</Button>
                            </TextCard.Body>
                        </TextCard>
                    </Col>
                    <Col md="auto">
                        <TextCard style={{ width: '18rem' }}>
                            <TextCard.Body>
                                <TextCard.Title>Card Title</TextCard.Title>
                                <TextCard.Text>
                                Some quick example text to build on the card title and make up the bulk of
                                the card's content.
                                </TextCard.Text>
                                <Button variant="primary">Go somewhere</Button>
                            </TextCard.Body>
                        </TextCard>
                    </Col>
                    <Col md="auto">
                        <TextCard style={{ width: '18rem' }}>
                            <TextCard.Body>
                                <TextCard.Title>Card Title</TextCard.Title>
                                <TextCard.Text>
                                Some quick example text to build on the card title and make up the bulk of
                                the card's content.
                                </TextCard.Text>
                                <Button variant="primary">Go somewhere</Button>
                            </TextCard.Body>
                        </TextCard>
                    </Col>
                </FixedRow>
            </Highlight>
            </>
        );
    };
>>>>>>> e53bfa10
export default Welcome;<|MERGE_RESOLUTION|>--- conflicted
+++ resolved
@@ -88,8 +88,6 @@
           </Col>
         </Main>
       </Container>
-
-<<<<<<< HEAD
       <Highlight>
         <Quote>TRUSTED BY MANY ACROSS THE GLOBE</Quote>
         <FixedRow className="justify-content-md-center">
@@ -134,79 +132,4 @@
     </>
   );
 };
-=======
-        return (
-            <>
-            <Header theme={theme} toggleTheme={toggleTheme}/>
-            <Container fluid> 
-                <Main>
-                    <Col>
-                        <Row>
-                            <Title>Empower your data with intuative Machine Learning</Title>
-                        </Row>
-                        <Row>
-                            <SubTitle>
-                                Run complex models without any infrastructure or programming experience. 
-                                
-                                Works with <a href="https://www.tensorflow.org/"><SiTensorflow /></a> & <a href="https://keras.io/"><SiKeras /></a>
-                            </SubTitle>
-                        </Row>
-                        <Row className="justify-content-center">
-                            <FixButton variant="primary" href="/register">GET STARTED</FixButton>
-                            <OutlinedFixButton variant="primary" className="outline">
-                                <FaExternalLinkAlt /> EXAMPLE
-                            </OutlinedFixButton>      
-                        </Row>
-                    </Col>
-                    <Col className="d-none d-lg-block">
-                        <MemoPlaceholder width="120%"/>
-                    </Col>
-                </Main>
-            </Container>
-
-            <Highlight >
-                <Quote>TRUSTED BY MANY ACROSS THE GLOBE</Quote>
-                <FixedRow className="justify-content-md-center">
-                    <Col md="auto">
-                        <TextCard style={{ width: '18rem' }} >
-                            <TextCard.Body>
-                                <TextCard.Title>Card Title</TextCard.Title>
-                                <TextCard.Text>
-                                Some quick example text to build on the card title and make up the bulk of
-                                the card's content.
-                                </TextCard.Text>
-                                <Button variant="primary">Go somewhere</Button>
-                            </TextCard.Body>
-                        </TextCard>
-                    </Col>
-                    <Col md="auto">
-                        <TextCard style={{ width: '18rem' }}>
-                            <TextCard.Body>
-                                <TextCard.Title>Card Title</TextCard.Title>
-                                <TextCard.Text>
-                                Some quick example text to build on the card title and make up the bulk of
-                                the card's content.
-                                </TextCard.Text>
-                                <Button variant="primary">Go somewhere</Button>
-                            </TextCard.Body>
-                        </TextCard>
-                    </Col>
-                    <Col md="auto">
-                        <TextCard style={{ width: '18rem' }}>
-                            <TextCard.Body>
-                                <TextCard.Title>Card Title</TextCard.Title>
-                                <TextCard.Text>
-                                Some quick example text to build on the card title and make up the bulk of
-                                the card's content.
-                                </TextCard.Text>
-                                <Button variant="primary">Go somewhere</Button>
-                            </TextCard.Body>
-                        </TextCard>
-                    </Col>
-                </FixedRow>
-            </Highlight>
-            </>
-        );
-    };
->>>>>>> e53bfa10
 export default Welcome;