--- conflicted
+++ resolved
@@ -123,16 +123,12 @@
       <b-alert v-model="failed" variant="danger" dismissible>
         Something is wrong with your infomation
       </b-alert> </b-row
-<<<<<<< HEAD
-    >
-=======
     ><b-row class="justify-content-center text-center">
       <b-alert v-model="overAge" variant="warning" dismissible>
         You must be at least 18 to make an account
       </b-alert>
     </b-row>
     <particles-bg  color="#fbb000" num=200 type="cobweb" :bg="true"/>
->>>>>>> e57970e4
   </b-container>
 </template>
 
