<template>
  <b-container fluid class="d-flex flex-column flex-grow-1">
    <b-row class="justify-content-center text-center">
      <b-col lg="5" md="8" sm="12" xs="12">
        <icon-logo
          class="mt-5 mb-3"
          height="10em"
          width="10em"
          :show_text="false"
        />
        <h1 class="mb-3"><strong>Create A New Account</strong></h1>
        <b-card
          no-body
          class="text-left mt-3 mb-5 vh-80"
        >
          <b-form @submit.prevent="onSubmit">
            <b-tabs pills card vertical v-model="tabIndex">
              <b-tab title="1. Name" active>
                <b-card-text>To start with what is your name ...</b-card-text>
                
                  <b-form-input
                    class="mb-3"
                    type="text"
                    required
                    placeholder="First Name"
                    v-model="firstName"
                  />
                <b-form-input
                  class="mb-3"
                  type="text"
                  required
                  placeholder="Last Name"
                  v-model="lastName"
                />
                <b-button
                  size="sm"
                  class="mb-3 float-right"
                  variant="primary"
                  @click="tabIndex++"
                  ><strong>Next</strong></b-button
                >
              </b-tab>
              <b-tab title="2. Details" disabled
                ><b-card-text v-if="this.firstName"
                  ><strong>Welcome {{ this.firstName }}!</strong>
                </b-card-text>
                <b-card-text>
                  Select Your Prefered Currency
                </b-card-text>

                <b-form-select
                  class="mb-3"
                  v-model="preferedCurrency"
                  :options="currencyOptions"
                ></b-form-select>
                <b-card-text>
                  Select Your Date of Birth
                </b-card-text>
                <b-form-datepicker
                  v-model="dob"
                  class="mb-3"
                ></b-form-datepicker>

                <b-button
                  size="sm"
                  class="mb-3 float-left"
                  variant="primary"
                  @click="tabIndex--"
                  ><strong>Previous</strong></b-button
                >
                <b-button
                  size="sm"
                  class="mb-3 float-right"
                  variant="primary"
                  @click="tabIndex++"
                  ><strong>Next</strong></b-button
                ></b-tab
              >
              <b-tab title="3. Photo" disabled
                ><b-card-text>Select a Profile Picture</b-card-text>
                <b-button
                  size="sm"
                  class="mb-3 float-left"
                  variant="primary"
                  @click="tabIndex--"
                  ><strong>Previous</strong></b-button
                >
                <b-button
                  size="sm"
                  class="mb-3 float-right"
                  variant="primary"
                  @click="tabIndex++"
                  ><strong>Next</strong></b-button
                ></b-tab
              >
              <b-tab title="4. Payment" disabled
                ><b-card-text>Tab contents 3</b-card-text
                ><b-button
                  size="sm"
                  class="mb-3 float-left"
                  variant="primary"
                  @click="tabIndex--"
                  ><strong>Previous</strong></b-button
                >
                <b-button
                  size="sm"
                  class="mb-3 float-right"
                  variant="primary"
                  @click="tabIndex++"
                  ><strong>Next</strong></b-button
                ></b-tab
              >
              <b-tab title="5. Create"
                ><b-card-text
                  >Please provide your required login infomation...</b-card-text
                >
                <b-input-group class="mb-3" prepend="@">
                  <b-form-input
                    type="email"
                    required
                    placeholder="Enter Email"
                    v-model="email"
                  />
                </b-input-group>
                <b-input-group class="mb-3" prepend="#">
                  <b-form-input
                    :type="passwordType"
                    required
                    placeholder="Password"
                    v-model="password"
                    pattern="^.{8,32}$"
                    title="Password must contain at least eight characters"
                  />
                  <template #append>
                    <b-input-group-text>
                      <b-icon
                        style="cursor: pointer;"
                        :icon="passwordIcon"
                        @click="hidePassword = !hidePassword"
                      />
                    </b-input-group-text>
                  </template>
                </b-input-group>
                <b-input-group class="mb-3" prepend="#">
                  <b-form-input
                    type="password"
                    required
                    id="confirmPass"
                    placeholder="Confirm Password"
                    v-model="confirmPassword"
                  /> </b-input-group
                ><b-tooltip
                  v-if="this.confirmPassword != this.password"
                  target="confirmPass"
                  triggers="hover"
                  variant="warning"
                  >Passwords do not match
                </b-tooltip>
                <b-button
                  size="sm"
                  class="mb-3 float-left"
                  variant="primary"
                  @click="tabIndex--"
                  ><strong>Previous</strong></b-button
                >
                <span id="submitButton" class="float-right">
                  <b-button
                  size="sm"
                    variant="ready"
                    type="submit"
                    style="width:10rem"
                    v-b-tooltip.hover
                    :disabled="!validCredentials"
                  >
                    SIGN UP
                    <b-spinner v-show="submitted" small></b-spinner>
                    <b-icon-check-all v-show="!submitted && validCredentials" ></b-icon-check-all>
                  </b-button> </span
                ><b-tooltip
                  v-if="!validCredentials"
                  target="submitButton"
                  triggers="hover"
                  placement="topleft"
                  variant="danger"
                >
                  Missing or Invalid Credentials
                </b-tooltip>
              </b-tab>
            </b-tabs>
          </b-form>
        </b-card>
      </b-col>
    </b-row>
    <b-row class="justify-content-center text-center">
      <b-alert v-model="failed" variant="danger" dismissible>
        Something is wrong with your infomation
      </b-alert>
    </b-row>
  </b-container>
</template>

<script>
import IconLogo from "@/components/icons/IconLogo";
export default {
  data() {
    return {
      email: "",
      password: "",
      confirmPassword: "",
      overAge: true,
      preferedCurrency: "",
      dob: "",
      firstName: "",
      lastName: "",

      tabIndex: 1,

      submitted: false,
      hidePassword: true,
      failed: false,

      currencyOptions: [
        { value: null, text: "Please select an option" },
        { value: "USD", text: "U.S. Dollar (USD)" },
        { value: "GBP", text: "Great British Pound (GBP)" },
        { value: "EUR", text: "Euros (EUR)" },
        { value: "YEN", text: "Japenese Yen (JPY)" },
      ],
    };
  },
  components: {
    IconLogo,
  },
  computed: {
    validCredentials() {
      return (
        this.email &&
        this.firstName &&
        this.lastName &&
        this.password &&
        this.confirmPassword &&
        this.overAge &&
        this.password === this.confirmPassword
      );
    },
    passwordType() {
      return this.hidePassword ? "password" : "text";
    },
    passwordIcon() {
      return this.hidePassword ? "eye-fill" : "eye-slash-fill";
    },
    invalidFeedback() {
      if (this.firstName.length > 0) {
        return 'Enter at least 4 characters.'
      }
      return 'Please enter something.'
    }
  },
  methods: {
    sleep(ms) {
      return new Promise((resolve) => {
        setTimeout(resolve, ms);
      });
    },
    async onSubmit() {
<<<<<<< HEAD
      this.submitted = true;
      let response = await axios.post("http://localhost:3001/api/users/new", {
=======
      let response = await this.$http.post("http://localhost:3001/api/users/new", {
>>>>>>> c015f69a
        email: this.email,
        password: this.password,
        firstName: this.firstName,
        lastName: this.lastName,
      });

      if (response) {
        response = response.data;
        if (response.token === "null") {
          this.failed = false;
        } else {
          $cookies.set("token", response.token, { path: "/", sameSite: true });
          this.$router.push("dashboard");
        }
      }

      await this.sleep(1000);

      this.failed = true;
      this.submitted = false;
    },
  },
};
</script><|MERGE_RESOLUTION|>--- conflicted
+++ resolved
@@ -263,12 +263,8 @@
       });
     },
     async onSubmit() {
-<<<<<<< HEAD
       this.submitted = true;
-      let response = await axios.post("http://localhost:3001/api/users/new", {
-=======
       let response = await this.$http.post("http://localhost:3001/api/users/new", {
->>>>>>> c015f69a
         email: this.email,
         password: this.password,
         firstName: this.firstName,
