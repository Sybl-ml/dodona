--- conflicted
+++ resolved
@@ -4,13 +4,8 @@
       <b-row>
         <b-col xs="12" order-xs="2" lg="3">
           <b-row>
-<<<<<<< HEAD
             <b-col class="mb-2">
               <b-form-input  v-model="search" placeholder="Search" block />
-=======
-            <b-col class="mb-3">
-              <b-form-input v-model="search" placeholder="Search" block />
->>>>>>> c3d7c5ad
             </b-col>
           </b-row>
           <b-row class="text-left">
