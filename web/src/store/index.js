--- conflicted
+++ resolved
@@ -1,10 +1,6 @@
 import Vue from "vue";
 import Vuex from "vuex";
-<<<<<<< HEAD
-// import createPersistedState from "vuex-persistedstate";
-=======
 import createPersistedState from "vuex-persistedstate";
->>>>>>> 99f0c118
 import $http from "../services/axios-instance";
 import _ from "lodash";
 import Papa from "papaparse";
@@ -20,11 +16,8 @@
       dataset_name: "",
       dataset_head: {},
       dataset_types: {},
-<<<<<<< HEAD
       train_size: 0,
       predict_size: 0,
-=======
->>>>>>> 99f0c118
     },
     analysis = {},
   } = response;
@@ -47,11 +40,7 @@
 }
 
 export default new Vuex.Store({
-<<<<<<< HEAD
-  // plugins: [createPersistedState()],
-=======
   plugins: [createPersistedState()],
->>>>>>> 99f0c118
   state: {
     projects: [],
     models: [],
@@ -162,28 +151,18 @@
         let data = await $http.get(`api/clients/models`);
 
         commit("setModels", data.data);
-<<<<<<< HEAD
-
-=======
->>>>>>> 99f0c118
+
       } catch (err) {
         console.log(err);
       }
     },
     async getModelPerformance(context, id) {
       try {
-<<<<<<< HEAD
-        let data = await $http.get(
-          `api/clients/models/${id}/performance`,
-        );
-        context.commit("setModelPerformance", { performance: data.data, id: id });
-=======
         let data = await $http.get(`api/clients/models/${id}/performance`);
         context.commit("setModelPerformance", {
           performance: data.data,
           id: id,
         });
->>>>>>> 99f0c118
       } catch (err) {
         console.log(err);
       }
@@ -345,14 +324,9 @@
           `api/clients/models/${model_id}/unlock`,
           {
             password: password,
-<<<<<<< HEAD
-          });
-        console.log(`Unlocking Model ${model_id}`)
-=======
           }
         );
         console.log(`Unlocking Model ${model_id}`);
->>>>>>> 99f0c118
         context.commit("unlockModel", model_id);
       } catch (err) {
         console.log(err);
@@ -360,27 +334,15 @@
     },
     async deleteData(context, projectId) {
       try {
-<<<<<<< HEAD
-        await $http.delete(
-          `api/projects/${projectId}/data`
-        );
-=======
         await $http.delete(`api/projects/${projectId}/data`);
->>>>>>> 99f0c118
-      } catch (err) {
-        console.log(err);
-      }
-
-<<<<<<< HEAD
-      context.commit("updateProject",
-        { project_id: projectId, field: "status", new_data: "Unfinished" });
-=======
+      } catch (err) {
+        console.log(err);
+      }
       context.commit("updateProject", {
         project_id: projectId,
         field: "status",
         new_data: "Unfinished",
       });
->>>>>>> 99f0c118
     },
   },
 });