--- conflicted
+++ resolved
@@ -2,15 +2,9 @@
 
 WORKDIR /usr/src/app
 
-<<<<<<< HEAD
 RUN npm install -g yarn
 ADD package.json yarn.lock ./
 RUN yarn upgrade
 RUN yarn install && yarn cache clean
-=======
-COPY package.json ./
-RUN yarn add papaparse
-RUN yarn
->>>>>>> 66f59ed6
 
 EXPOSE 8080