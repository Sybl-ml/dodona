--- conflicted
+++ resolved
@@ -22,10 +22,6 @@
     "vue-chartjs": "^3.5.1",
     "vue-cookies": "^1.7.4",
     "vue-markdown": "^2.2.4",
-<<<<<<< HEAD
-    "vue-native-websocket": "^2.0.14",
-=======
->>>>>>> e57970e4
     "vue-router": "^3.2.0",
     "vue-simple-icons": "^3.10.0",
     "vue-speedometer": "^1.8.0",
