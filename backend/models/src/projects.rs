//! Defines the structure of projects in the `MongoDB` instance.

use chrono::Utc;
use mongodb::bson::{self, doc, oid::ObjectId, Array, Bson};
use serde::{Deserialize, Serialize};
use tokio_stream::StreamExt;

use crate::datasets::Dataset;
use crate::predictions::Prediction;

#[allow(missing_docs)]
/// Defines the status for a project
#[derive(Debug, Serialize, Deserialize)]
pub enum Status {
    Unfinished,
    Uploading,
    Ready,
    Processing { model_success: i32, model_err: i32 },
    Complete,
    Read,
}

impl From<Status> for Bson {
    fn from(status: Status) -> Self {
<<<<<<< HEAD
        Self::from(match status {
            Status::Unfinished => "Unfinished",
            Status::Uploading => "Uploading",
            Status::Ready => "Ready",
            Status::Processing => "Processing",
            Status::Complete => "Complete",
            Status::Read => "Read",
        })
=======
        bson::to_bson(&status).expect("Failed to convert the status to BSON")
>>>>>>> 4f4d31ad
    }
}

/// Defines the information that should be stored with a project in the database.
#[derive(Debug, Serialize, Deserialize)]
pub struct Project {
    /// The unique identifier for the project
    #[serde(rename = "_id")]
    pub id: ObjectId,
    /// The name of the project
    pub name: String,
    /// The description of the project set by user
    pub description: String,
    /// The tags of the project set by user
    pub tags: Array,
    /// The date and time that the project was created
    pub date_created: bson::DateTime,
    /// The identifier of the user who created the project
    pub user_id: ObjectId,
    /// The status of the project
    pub status: Status,
}

impl Project {
    /// Creates a new instance of [`Project`].
    pub fn new<T: Into<String>>(name: T, description: T, tags: Array, user_id: ObjectId) -> Self {
        let name = name.into();
        let description = description.into();

        log::debug!(
            "Creating a new project for user_id={} with name='{}' and description='{}'",
            user_id,
            name,
            description
        );

        Self {
            id: ObjectId::new(),
            name,
            description,
            tags,
            date_created: bson::DateTime(Utc::now()),
            user_id,
            status: Status::Unfinished,
        }
    }

    pub async fn delete(&self, database: &mongodb::Database) -> mongodb::error::Result<()> {
        let projects = database.collection("projects");
        let datasets = database.collection("datasets");
        let predictions = database.collection("predictions");

        log::debug!("Deleting project with id={}", self.id);

        let filter = doc! { "_id": &self.id };
        // Remove project from database
        projects.delete_one(filter, None).await?;

        let dataset_filter = doc! { "project_id": &self.id};
        let dataset = datasets.find_one(dataset_filter, None).await?;

        if let Some(dataset) = dataset {
            let dataset: Dataset = mongodb::bson::de::from_document(dataset).unwrap();
            dataset.delete(&database).await?;
        }

        let predictions_filter = doc! { "project_id": &self.id};
        let mut cursor = predictions.find(predictions_filter, None).await?;

        while let Some(Ok(prediction_doc)) = cursor.next().await {
            let prediction: Prediction = mongodb::bson::de::from_document(prediction_doc).unwrap();
            prediction.delete(database).await?;
        }

        Ok(())
    }
}<|MERGE_RESOLUTION|>--- conflicted
+++ resolved
@@ -22,18 +22,7 @@
 
 impl From<Status> for Bson {
     fn from(status: Status) -> Self {
-<<<<<<< HEAD
-        Self::from(match status {
-            Status::Unfinished => "Unfinished",
-            Status::Uploading => "Uploading",
-            Status::Ready => "Ready",
-            Status::Processing => "Processing",
-            Status::Complete => "Complete",
-            Status::Read => "Read",
-        })
-=======
         bson::to_bson(&status).expect("Failed to convert the status to BSON")
->>>>>>> 4f4d31ad
     }
 }
 
