//! Contains cryptographic functions used by the web server

use ammonia::clean_text;
use html_escape::decode_html_entities;
<<<<<<< HEAD
use openssl::hash::MessageDigest as MD;
use openssl::pkey::{PKey, Private};
use openssl::rsa::Rsa;
use openssl::sign::Verifier;
=======
use openssl::pkey::Private;
use openssl::rsa::{Padding, Rsa};
>>>>>>> 0356cd9d
use rand::distributions::Alphanumeric;
use rand::{thread_rng, Rng};
use serde_json::Value;

const KEY_SIZE: u32 = 1024;
const CHALLENGE_SIZE: usize = 32;
const API_KEY_SIZE: usize = 32;
const ACCESS_TOKEN_SIZE: usize = 32;

/// Returns a new, random RSA key pair
///
/// Generates a cryptographically secure random RSA private key of size `KEY_SIZE`,
/// calculates its corresponding RSA public key and returns both values
pub fn generate_key_pair() -> Rsa<Private> {
    Rsa::generate(KEY_SIZE).expect("Unable to generate private key")
}

/// Returns a PKCS1-encoded RSA key pair
///
/// Generates a new RSA key pair and encodes key values into a tuple
/// of strings using PKCS1 encoding
pub fn encoded_key_pair() -> (String, String) {
    let rsa = generate_key_pair();
    (
        String::from_utf8(
            rsa.private_key_to_pem()
                .expect("Unable to PKCS1-encode private key"),
        )
        .unwrap(),
        String::from_utf8(
            rsa.public_key_to_pem()
                .expect("Unable to PKCS1-encode public key"),
        )
        .unwrap(),
    )
}

/// Returns a random string of size `n`
///
/// Given a size `n`, generates a sequence of `n` cryptographically
/// secure random characters and returns this as a string
pub fn generate_string(n: usize) -> String {
    let mut rng = thread_rng();
    std::iter::repeat(())
        .map(|()| rng.sample(Alphanumeric))
        .take(n)
        .collect()
}

/// Returns a binary challenge for use in cryptographic protocols
///
/// Generates a cryptographically secure random binary vector of
/// length `CHALLENGE_SIZE` from alphanumeric characters
pub fn generate_challenge() -> Vec<u8> {
    generate_string(CHALLENGE_SIZE).as_bytes().to_vec()
}

/// Returns true if and only if a challenge is correctly verified
///
/// Given a `challenge`, a `response` and an associated `public_key`,
/// verify the `challenge` by decrypting the `response` using the `public_key`
/// and asserting that the `challenge` and the decrypted `response` match
pub fn verify_challenge(challenge: Vec<u8>, response: Vec<u8>, public_key: String) -> bool {
    let rsa = Rsa::public_key_from_pem(public_key.as_bytes()).expect("Unable to parse public key");
<<<<<<< HEAD
    let keypair = PKey::from_rsa(rsa).unwrap();
    let mut verifier = Verifier::new(MD::sha256(), &keypair).unwrap();
    verifier.verify_oneshot(&response, &challenge).unwrap()
=======
    let mut buf = vec![0; rsa.size() as usize];
    rsa.public_decrypt(&response, &mut buf, Padding::PKCS1)
        .expect("Unable to verify signature");
    &buf[..CHALLENGE_SIZE] == challenge
>>>>>>> 0356cd9d
}

/// Generates a user API key of `API_KEY_SIZE` alphanumeric characters.
pub fn generate_user_api_key() -> String {
    generate_string(API_KEY_SIZE)
}

<<<<<<< HEAD
/// Generates a model access token of `ACCESS_TOKEN_SIZE` alphanumeric characters.
pub fn generate_access_token() -> Vec<u8> {
    generate_string(ACCESS_TOKEN_SIZE).as_bytes().to_vec()
}

=======
>>>>>>> 0356cd9d
/// Sanitises user input to mitigate against XSS attacks, etc.
///
/// Cleans `s` by removing any unauthorised elements, such as `<script>`
/// tags, then returns the HTML-decoded value of the sanitised string
/// to ensure that valid characters, such as ' ' or '\n', are preserved
pub fn clean(s: &str) -> String {
    decode_html_entities(&clean_text(&s)).to_string()
}

/// Sanitises a JSON object to mitigate against XSS attacks, etc.
///
/// Recursively sanitises `json` by applying `clean` to any `String` values,
/// and by mapping `clean` across any `Array` or `Object` data structures.
pub fn clean_json(json: Value) -> Value {
    match json {
        Value::String(s) => Value::String(clean(&s)),
        Value::Array(v) => Value::Array(v.into_iter().map(|i| clean_json(i)).collect()),
        Value::Object(m) => Value::Object(m.into_iter().map(|(k, v)| (k, clean_json(v))).collect()),
        _ => json,
    }
}<|MERGE_RESOLUTION|>--- conflicted
+++ resolved
@@ -2,15 +2,12 @@
 
 use ammonia::clean_text;
 use html_escape::decode_html_entities;
-<<<<<<< HEAD
+
 use openssl::hash::MessageDigest as MD;
 use openssl::pkey::{PKey, Private};
 use openssl::rsa::Rsa;
 use openssl::sign::Verifier;
-=======
-use openssl::pkey::Private;
-use openssl::rsa::{Padding, Rsa};
->>>>>>> 0356cd9d
+
 use rand::distributions::Alphanumeric;
 use rand::{thread_rng, Rng};
 use serde_json::Value;
@@ -75,16 +72,10 @@
 /// and asserting that the `challenge` and the decrypted `response` match
 pub fn verify_challenge(challenge: Vec<u8>, response: Vec<u8>, public_key: String) -> bool {
     let rsa = Rsa::public_key_from_pem(public_key.as_bytes()).expect("Unable to parse public key");
-<<<<<<< HEAD
     let keypair = PKey::from_rsa(rsa).unwrap();
     let mut verifier = Verifier::new(MD::sha256(), &keypair).unwrap();
     verifier.verify_oneshot(&response, &challenge).unwrap()
-=======
-    let mut buf = vec![0; rsa.size() as usize];
-    rsa.public_decrypt(&response, &mut buf, Padding::PKCS1)
-        .expect("Unable to verify signature");
-    &buf[..CHALLENGE_SIZE] == challenge
->>>>>>> 0356cd9d
+
 }
 
 /// Generates a user API key of `API_KEY_SIZE` alphanumeric characters.
@@ -92,14 +83,11 @@
     generate_string(API_KEY_SIZE)
 }
 
-<<<<<<< HEAD
 /// Generates a model access token of `ACCESS_TOKEN_SIZE` alphanumeric characters.
 pub fn generate_access_token() -> Vec<u8> {
     generate_string(ACCESS_TOKEN_SIZE).as_bytes().to_vec()
 }
 
-=======
->>>>>>> 0356cd9d
 /// Sanitises user input to mitigate against XSS attacks, etc.
 ///
 /// Cleans `s` by removing any unauthorised elements, such as `<script>`
