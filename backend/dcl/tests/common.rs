#![allow(dead_code)]
use chrono::TimeZone;
use config::Environment;
use mongodb::bson::{self, document::Document, oid::ObjectId, Binary};
use mongodb::Database;
use std::env;
use std::str::FromStr;

use models::models::ClientModel;
use models::projects::Status;
use utils::compress::compress_data;

static MUTEX: tokio::sync::Mutex<bool> = tokio::sync::Mutex::const_new(true);

pub static USER_ID: &str = "5f8ca1a80065f27b0089e8b5";
pub static PROJECT_ID: &str = "5f8ca1a80065f27c0089e8b5";
pub static DATASET_ID: &str = "5f8ca1a80065f27b0089e8b6";
pub static MODEL1_ID: &str = "5f8ca1a80065f27b0089e8b7";
pub static MODEL2_ID: &str = "5f8ca1a80065f27b0089e8b8";
pub static MODEL3_ID: &str = "5f8ca1a80065f27b0089e8b9";
pub static DATASET: &str = "col1,col2,\nr1c1,r1c2,\nr2c1,r2c2,\n";

pub struct Params {
    pub conn_str: String,
    pub node_socket: u16,
<<<<<<< HEAD
    pub broker_socket: u16,
=======
    pub interface_socket: u16,
    pub database_name: String,
>>>>>>> 01e3a181
}

pub fn initialise() -> Params {
    let config = config::ConfigFile::from_filesystem();
    let resolved = config.resolve(Environment::Testing);
    resolved.populate_environment();
    let conn_str = env::var("CONN_STR").expect("CONN_STR must be set");
    let node_socket =
        u16::from_str(&env::var("NODE_SOCKET").expect("NODE_SOCKET must be set")).unwrap();
<<<<<<< HEAD
    let broker_socket =
        u16::from_str(&env::var("BROKER_PORT").unwrap_or_else(|_| "9092".to_string())).unwrap();
    Params {
        conn_str,
        node_socket,
        broker_socket,
=======
    let interface_socket =
        u16::from_str(&env::var("INTERFACE_SOCKET").expect("INTERFACE_SOCKET must be set"))
            .unwrap();
    let database_name = env::var("DATABASE_NAME").unwrap_or_else(|_| String::from("sybl"));

    Params {
        conn_str,
        node_socket,
        interface_socket,
        database_name,
>>>>>>> 01e3a181
    }
}

pub async fn initialise_with_db() -> (Database, Params) {
    // Acquire the mutex
    let mut lock = MUTEX.lock().await;

    let params = initialise();
    let client = mongodb::Client::with_uri_str(&params.conn_str)
        .await
        .unwrap();
    let database = client.database(&params.database_name);

    // Check whether this is the first time being run
    if *lock {
        let collection_names = database.list_collection_names(None).await.unwrap();

        // Delete all records currently in the database
        for name in collection_names {
            let collection = database.collection(&name);
            collection.delete_many(Document::new(), None).await.unwrap();
        }

        let peppered = format!("password{}", std::env::var("PEPPER").unwrap());
        let pbkdf2_iterations =
            u32::from_str(&std::env::var("PBKDF2_ITERATIONS").unwrap()).unwrap();
        let hash = pbkdf2::pbkdf2_simple(&peppered, pbkdf2_iterations).unwrap();

        let matthew = bson::doc! {
            "_id": ObjectId::with_string(USER_ID).unwrap(),
            "email": "matthewsmith@email.com",
            "hash": hash,
            "first_name": "Matthew",
            "last_name": "Smith",
            "api_key": "",
            "client": false,
            "credits" : 0,
        };

        let users = database.collection("users");
        users.insert_one(matthew, None).await.unwrap();

        let project = bson::doc! {
            "_id": ObjectId::with_string(PROJECT_ID).unwrap(),
            "name": "Test Project",
            "description": "Test Description",
            "date_created": bson::Bson::DateTime(chrono::Utc.timestamp_millis(0)),
            "user_id": ObjectId::with_string(USER_ID).unwrap(),
            "status": Status::Ready,
        };

        let projects = database.collection("projects");
        projects.insert_one(project, None).await.unwrap();

        let dataset = bson::doc! {
            "_id": ObjectId::with_string(DATASET_ID).unwrap(),
            "project_id": ObjectId::with_string(PROJECT_ID).unwrap(),
            "dataset": Binary {
                subtype: bson::spec::BinarySubtype::Generic,
                bytes: compress_data(DATASET).unwrap(),
            },
            "predict": Binary {
                subtype: bson::spec::BinarySubtype::Generic,
                bytes: compress_data(DATASET).unwrap(),
            },
        };

        let datasets = database.collection("datasets");
        datasets.insert_one(dataset, None).await.unwrap();

        let model1 = ClientModel::new(
            ObjectId::with_string(USER_ID).unwrap(),
            String::from("Model1"),
            Vec::new(),
        );

        let model2 = ClientModel::new(
            ObjectId::with_string(USER_ID).unwrap(),
            String::from("Model2"),
            Vec::new(),
        );

        let models = database.collection("models");
        models
            .insert_many(
                vec![
                    bson::ser::to_document(&model1).unwrap(),
                    bson::ser::to_document(&model2).unwrap(),
                ],
                None,
            )
            .await
            .unwrap();

        // Update the lock
        *lock = false;
    }
    return (database, params);
}<|MERGE_RESOLUTION|>--- conflicted
+++ resolved
@@ -23,12 +23,8 @@
 pub struct Params {
     pub conn_str: String,
     pub node_socket: u16,
-<<<<<<< HEAD
     pub broker_socket: u16,
-=======
-    pub interface_socket: u16,
     pub database_name: String,
->>>>>>> 01e3a181
 }
 
 pub fn initialise() -> Params {
@@ -38,25 +34,15 @@
     let conn_str = env::var("CONN_STR").expect("CONN_STR must be set");
     let node_socket =
         u16::from_str(&env::var("NODE_SOCKET").expect("NODE_SOCKET must be set")).unwrap();
-<<<<<<< HEAD
     let broker_socket =
         u16::from_str(&env::var("BROKER_PORT").unwrap_or_else(|_| "9092".to_string())).unwrap();
-    Params {
-        conn_str,
-        node_socket,
-        broker_socket,
-=======
-    let interface_socket =
-        u16::from_str(&env::var("INTERFACE_SOCKET").expect("INTERFACE_SOCKET must be set"))
-            .unwrap();
     let database_name = env::var("DATABASE_NAME").unwrap_or_else(|_| String::from("sybl"));
 
     Params {
         conn_str,
         node_socket,
-        interface_socket,
+        broker_socket,
         database_name,
->>>>>>> 01e3a181
     }
 }
 
