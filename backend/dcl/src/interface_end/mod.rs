//! Deals with DCL connection to the interface layer
//!
//! Listens to traffic over a socket and maintains a transmitter end of
//! a mpsc channel which allows it to send data to the job end.

use anyhow::Result;
use mongodb::bson::{doc, oid::ObjectId};
use mongodb::Database;
use std::net::{IpAddr, Ipv4Addr, SocketAddr};
use std::sync::Arc;
use tokio::net::{TcpListener, TcpStream};
use tokio::sync::mpsc::Sender;
use utils::compress::decompress_data;

use crate::DatasetPair;
use messages::{ClientMessage, ReadLengthPrefix};
use models::datasets::Dataset;
use models::jobs::{Job, JobConfiguration};

/// Starts up interface server
///
/// Takes in socket, db connection and transmitter end of mpsc chaneel and will
/// read in data from an interface. Messages read over this are taken and the
/// corresponding dataset is found and decompressed before being passed to the
/// job end to be sent to a compute node.
pub async fn run(
    socket: u16,
    db_conn: Arc<Database>,
    tx: Sender<(ObjectId, DatasetPair, ClientMessage)>,
) -> Result<()> {
    let socket = SocketAddr::new(IpAddr::V4(Ipv4Addr::new(127, 0, 0, 1)), socket);
    log::info!("Interface Socket: {:?}", socket);
    let listener = TcpListener::bind(&socket).await?;

    while let Ok((inbound, _)) = listener.accept().await {
        log::info!("Interface Connection: {}", inbound.peer_addr()?);

        let db_conn_clone = Arc::clone(&db_conn);
        let tx_clone = tx.clone();

        tokio::spawn(async move {
            process_connection(inbound, db_conn_clone, tx_clone)
                .await
                .unwrap();
        });
    }
    Ok(())
}

async fn process_connection(
    mut stream: TcpStream,
    db_conn: Arc<Database>,
    tx: Sender<(ObjectId, DatasetPair, ClientMessage)>,
) -> Result<()> {
    let mut buffer = [0_u8; 4096];
<<<<<<< HEAD

    let job = Job::from_stream(&mut stream, &mut buffer).await?;

    let JobConfiguration {
        dataset_id,
        timeout,
        column_types,
    } = job.config;
=======
    let (dataset_id, timeout, column_types, prediction_column, prediction_type) =
        match InterfaceMessage::from_stream(&mut stream, &mut buffer).await? {
            InterfaceMessage::Config {
                id,
                timeout,
                column_types,
                prediction_column,
                prediction_type,
            } => (
                id,
                timeout,
                column_types,
                prediction_column,
                prediction_type,
            ),
        };
>>>>>>> 56db32c0

    log::info!("Received a message from the interface:");
    log::debug!("\tDataset Identifier: {}", dataset_id);
    log::debug!("\tTimeout: {}", timeout);
    log::debug!("\tColumn types: {:?}", column_types);

    let datasets = db_conn.collection("datasets");

    let filter = doc! { "_id": dataset_id };
    log::debug!("Finding datasets with filter: {:?}", &filter);

    let doc = datasets
        .find_one(filter, None)
        .await?
        .expect("Failed to find a document with the previous filter");
    let dataset: Dataset = mongodb::bson::de::from_document(doc)?;

    log::debug!("{:?}", &dataset);

    // Get the data from the struct
    let comp_train = dataset.dataset.unwrap().bytes;
    let comp_predict = dataset.predict.unwrap().bytes;

    // Decompress it
    let train_bytes = decompress_data(&comp_train)?;
    let predict_bytes = decompress_data(&comp_predict)?;

    // Convert it to a string
    let train = std::str::from_utf8(&train_bytes)?.to_string();
    let predict = std::str::from_utf8(&predict_bytes)?.to_string();

    log::debug!("Decompressed train: {:?}", &train);
    log::debug!("Decompressed predict: {:?}", &predict);

    tx.send((
        dataset.project_id,
        DatasetPair { train, predict },
        ClientMessage::JobConfig {
            timeout,
            column_types,
            prediction_column,
            prediction_type,
        },
    ))
    .await
    .unwrap_or_else(|error| log::error!("Error while sending over MPSC: {}", error));

    Ok(())
}<|MERGE_RESOLUTION|>--- conflicted
+++ resolved
@@ -53,7 +53,6 @@
     tx: Sender<(ObjectId, DatasetPair, ClientMessage)>,
 ) -> Result<()> {
     let mut buffer = [0_u8; 4096];
-<<<<<<< HEAD
 
     let job = Job::from_stream(&mut stream, &mut buffer).await?;
 
@@ -61,25 +60,9 @@
         dataset_id,
         timeout,
         column_types,
+        prediction_column,
+        prediction_type,
     } = job.config;
-=======
-    let (dataset_id, timeout, column_types, prediction_column, prediction_type) =
-        match InterfaceMessage::from_stream(&mut stream, &mut buffer).await? {
-            InterfaceMessage::Config {
-                id,
-                timeout,
-                column_types,
-                prediction_column,
-                prediction_type,
-            } => (
-                id,
-                timeout,
-                column_types,
-                prediction_column,
-                prediction_type,
-            ),
-        };
->>>>>>> 56db32c0
 
     log::info!("Received a message from the interface:");
     log::debug!("\tDataset Identifier: {}", dataset_id);
