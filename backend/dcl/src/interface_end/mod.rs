//! Deals with DCL connection to the interface layer
//!
//! Listens to traffic over a socket and maintains a transmitter end of
//! a mpsc channel which allows it to send data to the job end.

use anyhow::Result;
use mongodb::bson::{doc, oid::ObjectId};
use mongodb::Database;
use std::net::{IpAddr, Ipv4Addr, SocketAddr};
use std::sync::Arc;
use tokio::net::{TcpListener, TcpStream};
use tokio::sync::mpsc::Sender;
use utils::compress::decompress_data;

use crate::DatasetPair;
use messages::{ClientMessage, InterfaceMessage, ReadLengthPrefix};
use models::datasets::Dataset;

/// Starts up interface server
///
/// Takes in socket, db connection and transmitter end of mpsc chaneel and will
/// read in data from an interface. Messages read over this are taken and the
/// corresponding dataset is found and decompressed before being passed to the
/// job end to be sent to a compute node.
pub async fn run(
    socket: u16,
    db_conn: Arc<Database>,
    tx: Sender<(ObjectId, DatasetPair, ClientMessage)>,
) -> Result<()> {
    let socket = SocketAddr::new(IpAddr::V4(Ipv4Addr::new(127, 0, 0, 1)), socket);
    log::info!("Interface Socket: {:?}", socket);
    let listener = TcpListener::bind(&socket).await?;

    while let Ok((inbound, _)) = listener.accept().await {
        log::info!("Interface Connection: {}", inbound.peer_addr()?);

        let db_conn_clone = Arc::clone(&db_conn);
        let tx_clone = tx.clone();

        tokio::spawn(async move {
            process_connection(inbound, db_conn_clone, tx_clone)
                .await
                .unwrap();
        });
    }
    Ok(())
}

async fn process_connection(
    mut stream: TcpStream,
    db_conn: Arc<Database>,
    tx: Sender<(ObjectId, DatasetPair, ClientMessage)>,
) -> Result<()> {
    let mut buffer = [0_u8; 4096];
<<<<<<< HEAD
    let (object_id, timeout, column_types, prediction_column, prediction_type) =
=======
    let (dataset_id, timeout, column_types) =
>>>>>>> 66f59ed6
        match InterfaceMessage::from_stream(&mut stream, &mut buffer).await? {
            InterfaceMessage::Config {
                id,
                timeout,
                column_types,
                prediction_column,
                prediction_type,
            } => (
                id,
                timeout,
                column_types,
                prediction_column,
                prediction_type,
            ),
        };

    log::info!("Received a message from the interface:");
    log::debug!("\tDataset Identifier: {}", dataset_id);
    log::debug!("\tTimeout: {}", timeout);
    log::debug!("\tColumn types: {:?}", column_types);

    let datasets = db_conn.collection("datasets");

    let filter = doc! { "_id": dataset_id };
    log::debug!("Finding datasets with filter: {:?}", &filter);

    let doc = datasets
        .find_one(filter, None)
        .await?
        .expect("Failed to find a document with the previous filter");
    let dataset: Dataset = mongodb::bson::de::from_document(doc)?;

    log::debug!("{:?}", &dataset);

    // Get the data from the struct
    let comp_train = dataset.dataset.unwrap().bytes;
    let comp_predict = dataset.predict.unwrap().bytes;

    // Decompress it
    let train_bytes = decompress_data(&comp_train)?;
    let predict_bytes = decompress_data(&comp_predict)?;

    // Convert it to a string
    let train = std::str::from_utf8(&train_bytes)?.to_string();
    let predict = std::str::from_utf8(&predict_bytes)?.to_string();

    log::debug!("Decompressed train: {:?}", &train);
    log::debug!("Decompressed predict: {:?}", &predict);

    tx.send((
        dataset.project_id,
        DatasetPair { train, predict },
        ClientMessage::JobConfig {
            timeout,
            column_types,
            prediction_column,
            prediction_type,
        },
    ))
    .await
    .unwrap_or_else(|error| log::error!("Error while sending over MPSC: {}", error));

    Ok(())
}<|MERGE_RESOLUTION|>--- conflicted
+++ resolved
@@ -52,11 +52,8 @@
     tx: Sender<(ObjectId, DatasetPair, ClientMessage)>,
 ) -> Result<()> {
     let mut buffer = [0_u8; 4096];
-<<<<<<< HEAD
     let (object_id, timeout, column_types, prediction_column, prediction_type) =
-=======
-    let (dataset_id, timeout, column_types) =
->>>>>>> 66f59ed6
+
         match InterfaceMessage::from_stream(&mut stream, &mut buffer).await? {
             InterfaceMessage::Config {
                 id,
