--- conflicted
+++ resolved
@@ -20,14 +20,9 @@
 /// Weights the predictions made by models in `model_predictions`
 /// based on their errors in validation examples `model_errors`
 pub fn weight_predictions(
-<<<<<<< HEAD
-    model_predictions: ModelPredictions,
-    model_errors: ModelErrors,
-    info: &ClusterInfo,
-=======
     model_predictions: &ModelPredictions,
     model_errors: &ModelErrors,
->>>>>>> e0487ef6
+    info: &ClusterInfo,
 ) -> (ModelWeights, Vec<String>) {
     let models: HashSet<ModelID> = model_predictions.keys().map(|(m, _)| m.clone()).collect();
 
