//! Part of DCL that takes a DCN and a dataset and comunicates with node

use std::cmp::max;
use std::collections::HashMap;
use std::convert::From;
use std::env;
use std::ops::DerefMut;
use std::sync::{Arc, Mutex};
use std::time::Duration;

use anyhow::Result;
use bytes::Bytes;
use lettre::transport::smtp::authentication::Credentials;
use lettre::{AsyncSmtpTransport, AsyncTransport, Message, Tokio1Executor};
use mongodb::{
    bson::{doc, from_document, oid::ObjectId},
    Database,
};
use rand::seq::SliceRandom;
use rand::{thread_rng, Rng};
use tokio::io::AsyncWriteExt;
use tokio::net::TcpStream;
use tokio::sync::{Notify, RwLock};
use tokio::time::timeout;

use crate::node_end::NodePool;
use crate::JobControl;
use messages::{ClientMessage, ReadLengthPrefix, WriteLengthPrefix};
use models::gridfs;
use models::jobs::JobConfiguration;
use models::jobs::PredictionType;
use models::predictions::Prediction;
use models::projects::{Project, Status};
use models::users::User;

use utils::anon::{anonymise_dataset, deanonymise_dataset, infer_dataset_columns};
use utils::compress::compress_data;
use utils::finance::reimburse;
use utils::generate_ids;
use utils::{Column, Columns};

pub mod ml;

const PREDICTION_CHUNK_SIZE: usize = 10_000;

/// Struct to pass information for a cluster to function
#[derive(Debug, Clone)]
pub struct ClusterInfo {
    /// Id of project
    pub project_id: ObjectId,
    /// Columns in dataset
    pub columns: Columns,
    /// Config
    pub config: JobConfiguration,
    /// Validation results
    pub validation_ans: HashMap<(ModelID, String), String>,
    /// Test record IDs
    pub prediction_rids: HashMap<(ModelID, String), usize>,
    /// The amount of time each node is allowed to compute for
    pub node_computation_time: Duration,
}

/// The `String` predictions of model `ModelID` on test example `usize`
pub type ModelPredictions = HashMap<(ModelID, usize), String>;
/// The `f64` error of model `ModelID`, or `None` if the model behaved maliciously
pub type ModelErrors = HashMap<ModelID, Option<f64>>;
/// The `f64` weight of model `ModelID` based on validation accuracy and performance
pub type ModelWeights = HashMap<ModelID, f64>;
/// The `String` predictions based on the order of test examples `usize` given
pub type Predictions = HashMap<usize, String>;

/// Memory which can be written back to from threads for
/// prediction related data
#[derive(Debug, Clone, Default)]
pub struct WriteBackMemory {
    /// HashMap of predictions
    pub predictions: Arc<Mutex<ModelPredictions>>,
    /// HashMap of Errors
    pub errors: Arc<Mutex<ModelErrors>>,
}

impl WriteBackMemory {
    /// Creates new instance of WriteBackMemory
    pub fn new() -> WriteBackMemory {
        Self::default()
    }

    /// Function to write back a hashmap of (index, prediction) tuples
    pub fn write_predictions(&self, id: ModelID, pred_map: HashMap<usize, String>) {
        let mut predictions = self.predictions.lock().unwrap();

        for (index, prediction) in pred_map {
            predictions.insert((id.clone(), index), prediction);
        }
    }

    /// Function to write back error value
    pub fn write_error(&self, id: ModelID, error: Option<f64>) {
        let mut errors = self.errors.lock().unwrap();
        errors.insert(id, error);
    }

    /// Gets cloned version of predictions
    pub fn get_predictions(&self) -> ModelPredictions {
        let predictions = self.predictions.lock().unwrap();
        predictions.clone()
    }

    /// Gets cloned version of errors
    pub fn get_errors(&self) -> ModelErrors {
        let errors = self.errors.lock().unwrap();
        errors.clone()
    }
}

/// Controlling structures for clusters
#[derive(Debug, Clone)]
pub struct ClusterControl {
    /// Cluster counter
    pub counter: Arc<RwLock<usize>>,
    /// Cluster notifier
    pub notify: Arc<Notify>,
}

impl ClusterControl {
    /// Creates a new instance of ClusterControl
    pub fn new(counter: usize) -> ClusterControl {
        ClusterControl {
            counter: Arc::new(RwLock::new(counter)),
            notify: Arc::new(Notify::new()),
        }
    }

    /// Decrements the cluster counter
    pub async fn decrement(&self) {
        let mut write_cc = self.counter.write().await;
        *write_cc -= 1;
        if *write_cc == 0 {
            self.notify.notify_one();
        }
    }
}

/// The configuration for sending emails.
#[derive(Debug)]
pub struct Config {
    /// The address to send from.
    pub from_address: String,
    /// The name to send from.
    pub from_name: String,
    /// The application specific password for Gmail.
    pub app_password: String,
}

impl Config {
    /// Builds a configuration from the environment variables.
    pub fn from_env() -> Result<Self, std::env::VarError> {
        Ok(Self {
            from_address: env::var("FROM_ADDRESS")?,
            from_name: env::var("FROM_NAME")?,
            app_password: env::var("APP_PASSWORD")?,
        })
    }
}

// The proportion of training examples to use as validation examples
const VALIDATION_SPLIT: f64 = 0.2;

// inclusion probability used for Bernoulli sampling
const INCLUSION_PROBABILITY: f64 = 0.95;

/// ModelID type
pub type ModelID = String;

/// Starts up and runs the job end
///
/// Takes in nodepool and mpsc receiver and will listen for incoming datasets.
/// When a dataset is received, a node will be selected from the nodepool and
/// the dataset will be written to that node. The node will then do computation
/// on that dataset and will read in information from comp node.
pub async fn run(
    nodepool: Arc<NodePool>,
    database: Arc<Database>,
    job_control: JobControl,
) -> Result<()> {
    loop {
        let jq_filter = job_control.job_queue.filter(&nodepool.active);

        if jq_filter.is_empty() {
            job_control.notify.notified().await;
            continue;
        }

        for index in jq_filter {
            let (project_id, msg, config) = job_control.job_queue.remove(index);

            let data = msg
                .train
                .trim()
                .split('\n')
                .chain(msg.predict.trim().split('\n').skip(1))
                .collect::<Vec<_>>()
                .join("\n");

            let mut columns = infer_dataset_columns(&data).unwrap();

<<<<<<< HEAD
            log::info!("Columns: {:?}", &columns);

            let JobConfiguration {
                prediction_column,
                prediction_type,
                timeout,
                ..
            } = config.clone();

            if prediction_type == PredictionType::Classification {
                columns.insert(
                    prediction_column.clone(),
                    Column::categorical(&prediction_column, &data),
                );
            }

            let config_clone = config.clone();
            let anon_config = ClientMessage::from(config_clone);
=======
            // Anonymise the prediction column for the job
            let anonymised_config = config.anonymise(&columns);
>>>>>>> e159c4d4

            let cluster = match nodepool.build_cluster(anonymised_config).await {
                Some(c) => c,
                _ => {
                    log::warn!(
                        "Failed to build a cluster for project_id={}, requiring a configuration of: {:?}",
                        project_id,
                        config
                    );

                    job_control
                        .job_queue
                        .insert(index, (project_id, msg, config));

                    continue;
                }
            };

            let mut train = msg
                .train
                .trim()
                .split('\n')
                .enumerate()
                .filter(|(i, _)| *i == 0 || thread_rng().gen::<f64>() < INCLUSION_PROBABILITY)
                .map(|(_, t)| t)
                .collect::<Vec<_>>();

            let headers = train.remove(0);
            let mut validation = Vec::new();
            let test = msg.predict.trim().split('\n').skip(1).collect::<Vec<_>>();

<<<<<<< HEAD
=======
            if config.prediction_type == PredictionType::Classification {
                columns.insert(
                    config.prediction_column.clone(),
                    Column::categorical(&config.prediction_column, &data),
                );
            }

>>>>>>> e159c4d4
            for _ in 0..max(1, (train.len() as f64 * VALIDATION_SPLIT) as usize) {
                validation.push(train.swap_remove(thread_rng().gen_range(0..train.len())));
            }

            let (bags, validation_ans, prediction_rids) = prepare_cluster(
                &cluster,
                headers,
                &train,
                &test,
                &validation,
                &columns,
                &config.prediction_column,
            );

            let info = ClusterInfo {
                project_id: project_id.clone(),
                columns: columns.clone(),
                config: config.clone(),
                validation_ans: validation_ans.clone(),
                prediction_rids: prediction_rids.clone(),
                node_computation_time: Duration::from_secs(
                    (config.node_computation_time * 60) as u64,
                ),
            };

            let np_clone = Arc::clone(&nodepool);
            let database_clone = Arc::clone(&database);

            run_cluster(
                np_clone,
                database_clone,
                cluster,
                info.clone(),
                bags.clone(),
            )
            .await?;

            break;
        }

        log::info!("No jobs could be completed at the moment, waiting for changes");
        job_control.notify.notified().await;
    }
}

/// Function will take all data for a job and will bag the data to prepare for it
/// being distributed among the models. This will return the data being sent to each
/// model, as well as the rids of each prediction example in the test data to enable
/// validation of results, as well as the validation answers.
pub fn prepare_cluster(
    cluster: &HashMap<String, Arc<RwLock<TcpStream>>>,
    headers: &str,
    train: &[&str],
    test: &[&str],
    validation: &[&str],
    columns: &Columns,
    prediction_column: &str,
) -> (
    HashMap<ModelID, (String, String)>,
    HashMap<(ModelID, String), String>,
    HashMap<(ModelID, String), usize>,
) {
    // The test and train datasets associated for each model
    let mut bags: HashMap<ModelID, (String, String)> = HashMap::new();

    // The validation record ids and answers for each model
    let mut validation_ans: HashMap<(ModelID, String), String> = HashMap::new();

    // The test record ids for each model
    let mut prediction_rids: HashMap<(ModelID, String), usize> = HashMap::new();

    for key in cluster.keys() {
        log::info!("Bootstrapping dataset with key={}", key);

        // current method resamples the same number of training examples
        let model_train: Vec<_> = train
            .choose_multiple(&mut thread_rng(), train.len())
            .map(|s| s.to_owned())
            .collect();

        // Create new train set with headers
        let mut model_anon_train = vec![headers];
        model_anon_train.extend_from_slice(&model_train);

        // Create new test set with headers
        let mut model_anon_test = vec![headers];
        model_anon_test.extend_from_slice(&test);

        // Create new validation set with headers
        let mut model_anon_valid = vec![headers];
        model_anon_valid.extend_from_slice(&validation);

        // Anonymise train data
        let anon_train = anonymise_dataset(&model_anon_train.join("\n"), &columns).unwrap();
        // Anonymise test data
        let anon_test = anonymise_dataset(&model_anon_test.join("\n"), &columns).unwrap();
        // Anonymise validation data
        let anon_valid = anonymise_dataset(&model_anon_valid.join("\n"), &columns).unwrap();

        // Add record ids to train
        let (anon_train, train_rids) = generate_ids(&anon_train);

        log::trace!(
            "IDs: {:?}\nAnonymised Train: {:?}",
            &train_rids,
            &anon_train
        );

        // Add record ids to test
        let (anon_test, test_rids) = generate_ids(&anon_test);

        // Record the index associated with each test record id
        for (i, rid) in test_rids.iter().enumerate() {
            prediction_rids.insert((key.clone(), rid.clone()), i);
        }

        log::trace!("IDs: {:?}\nAnonymised Test: {:?}", &test_rids, &anon_test);

        // Add record ids to validation
        let (anon_valid_ans, valid_rids) = generate_ids(&anon_valid);

        log::trace!(
            "IDs: {:?}\nAnonymised Valid: {:?}",
            valid_rids,
            anon_valid_ans
        );

        let mut anon_valid_ans: Vec<_> = anon_valid_ans.trim().lines().collect();
        let mut anon_valid: Vec<String> = Vec::new();

        anon_valid_ans.remove(0);
        let headers = format!("record_id,{}", headers);
        // Remove validation answers and record them for evaluation
        for (record, id) in anon_valid_ans.iter().zip(valid_rids.iter()) {
            let values: Vec<_> = record.split(',').zip(headers.split(',')).collect();
            let anon_ans = values
                .iter()
                .find_map(|(v, h)| (*h == prediction_column).then(|| *v))
                .unwrap()
                .to_string();

            let ans = columns
                .get(prediction_column)
                .unwrap()
                .deanonymise(anon_ans)
                .unwrap();

            validation_ans.insert((key.clone(), id.to_owned()), ans.to_owned());
            anon_valid.push(
                values
                    .iter()
                    .map(|(v, h)| if *h == prediction_column { "" } else { *v })
                    .collect::<Vec<_>>()
                    .join(","),
            );
        }

        let mut anon_valid: Vec<&str> = anon_valid.iter().map(|s| s.as_ref()).collect();
        let mut anon_test = anon_test.trim().lines().collect::<Vec<_>>();

        // Get the new anonymised headers for test set
        let new_headers = anon_test.remove(0);

        // Combine validation with test
        anon_test.append(&mut anon_valid);
        anon_test.shuffle(&mut thread_rng());
        let mut final_anon_test = vec![new_headers];
        final_anon_test.extend_from_slice(&anon_test);

        log::trace!("Anonymised Test with Validation: {:?}", &final_anon_test);

        // Add to bag
        bags.insert(key.clone(), (anon_train, final_anon_test.join("\n")));
    }

    (bags, validation_ans, prediction_rids)
}

async fn run_cluster(
    nodepool: Arc<NodePool>,
    database: Arc<Database>,
    cluster: HashMap<String, Arc<RwLock<TcpStream>>>,
    info: ClusterInfo,
    prediction_bag: HashMap<ModelID, (String, String)>,
) -> Result<()> {
    let cc: ClusterControl = ClusterControl::new(cluster.len());
    let wbm: WriteBackMemory = WriteBackMemory::new();

    for (model_id, dcn_stream) in cluster {
        let np_clone = Arc::clone(&nodepool);
        let database_clone = Arc::clone(&database);
        let info_clone = info.clone();
        let wbm_clone = wbm.clone();
        let cc_clone = cc.clone();
        let train_predict = prediction_bag.get(&model_id).unwrap().clone();

        tokio::spawn(async move {
            let wait = info_clone.node_computation_time;

            let future = dcl_protocol(
                np_clone,
                database_clone,
                model_id,
                dcn_stream,
                info_clone,
                cc_clone,
                train_predict,
                wbm_clone,
            );

            timeout(wait, future).await.unwrap()
        });
    }

    let project_id = info.project_id.clone();

    cc.notify.notified().await;

    let (weights, predictions) =
        ml::weight_predictions(&wbm.get_predictions(), &wbm.get_errors(), &info);

    // TODO: reimburse clients based on weights
    log::info!("Model weights: {:?}", weights);

    for (model_id, weight) in &weights {
        let database_clone = Arc::clone(&database);
        reimburse(
            database_clone,
            &ObjectId::with_string(model_id).unwrap(),
            info.config.cost,
            *weight,
        )
        .await?;
    }

    let database_clone = Arc::clone(&database);
    ml::model_performance(
        database_clone,
        weights,
        &info.project_id,
        Some(Arc::clone(&nodepool)),
    )
    .await?;

    let database_clone = Arc::clone(&database);
    let malicious: Vec<ModelID> = wbm
        .get_errors()
        .iter()
        .filter_map(|(k, v)| v.is_none().then(|| k.to_string()))
        .collect();
    ml::penalise(
        database_clone,
        malicious,
        &info.project_id,
        Some(Arc::clone(&nodepool)),
    )
    .await?;

    write_predictions(database.clone(), info.project_id, predictions)
        .await
        .unwrap_or_else(|error| {
            log::error!("Failed to write predirections to the database: {}", error)
        });

    change_status(&database, &project_id, Status::Complete).await?;

    // Status has been updated to complete, so email the user
    if let Err(e) = email_user_on_project_finish(&database, &project_id).await {
        log::warn!(
            "Failed to email the user upon finishing processing of project_id={}: {}",
            project_id,
            e
        );
    }

    Ok(())
}

/// Function to execute DCL protocol
pub async fn dcl_protocol(
    nodepool: Arc<NodePool>,
    database: Arc<Database>,
    model_id: String,
    stream: Arc<RwLock<TcpStream>>,
    info: ClusterInfo,
    cluster_control: ClusterControl,
    train_predict: (String, String),
    write_back: WriteBackMemory,
) -> Result<()> {
    log::debug!("Sending a job to node with id={}", model_id);

    let mut dcn_stream = stream.write().await;

    let mut buffer = [0_u8; 1024];
    let (train, predict) = train_predict;

    let dataset_message = ClientMessage::Dataset { train, predict };

    dcn_stream.write(&dataset_message.as_bytes()).await.unwrap();

    // TODO: Propagate this error forward to the frontend so that it can say a node has failed
    let prediction_message =
        match ClientMessage::from_stream(dcn_stream.deref_mut(), &mut buffer).await {
            Ok(pm) => pm,
            Err(error) => {
                nodepool.update_node_alive(&model_id, false).await;
                cluster_control.decrement().await;

                log::error!(
                    "Node with id={} failed to deal with predictions: {}",
                    model_id,
                    error
                );

                return Ok(());
            }
        };

    let raw_anonymised_predictions = match prediction_message {
        ClientMessage::Predictions(s) => s,
        _ => unreachable!(),
    };
    let anonymised_predictions = raw_anonymised_predictions.trim();

    if let Some((model_predictions, model_error)) =
        deanonymise_dataset(&anonymised_predictions, &info.columns)
            .and_then(|predictions| ml::evaluate_model(&model_id, &predictions, &info))
    {
        log::info!(
            "Node with id={} produced {} bytes of predictions",
            model_id,
            anonymised_predictions.len()
        );
        write_back.write_error(model_id.clone(), Some(model_error));
        write_back.write_predictions(model_id.clone(), model_predictions);
    } else {
        log::warn!("Node with id={} failed to respond correctly", model_id);
        write_back.write_error(model_id.clone(), None);
    }

    increment_run_count(database, &model_id).await?;

    nodepool.end(&model_id).await?;

    cluster_control.decrement().await;

    Ok(())
}

/// Writes predictions back to the Mongo database for long term storage.
///
/// Write predictions back to the database using the GridFS interface. This allows
/// bigger files to be stored for long term storage of results.
pub async fn write_predictions(
    database: Arc<Database>,
    id: ObjectId,
    dataset: Vec<String>,
) -> Result<()> {
    let predictions = database.collection("predictions");

    let mut pred_dataset = gridfs::File::new(String::from("predictions"));

    for chunk in dataset.chunks(PREDICTION_CHUNK_SIZE) {
        let joined = chunk.join("\n");
        let compressed = Bytes::from(compress_data(&joined)?);
        pred_dataset.upload_chunk(&database, &compressed).await?;
    }

    pred_dataset.finalise(&database).await?;

    // Convert to a document and insert it
    let prediction = Prediction::new(id, pred_dataset.id);
    let document = mongodb::bson::ser::to_document(&prediction)?;
    predictions.insert_one(document, None).await?;

    Ok(())
}

/// Increments the run count for the given model in the database.
pub async fn increment_run_count(database: Arc<Database>, model_id: &str) -> Result<()> {
    let models = database.collection("models");
    let object_id = ObjectId::with_string(model_id)?;

    log::debug!("Incrementing the run count for model with id={}", model_id);

    let query = doc! {"_id": &object_id};
    let update = doc! { "$inc": { "times_run": 1 } };
    models.update_one(query, update, None).await?;

    Ok(())
}

/// Change the status of a project after it has been completed
pub async fn change_status(
    database: &Arc<Database>,
    project_id: &ObjectId,
    status: Status,
) -> Result<()> {
    let projects = database.collection("projects");

    log::info!("Setting status={:?} for project_id={}", status, project_id);

    projects
        .update_one(
            doc! { "_id": project_id},
            doc! {"$set": {"status": status}},
            None,
        )
        .await?;

    Ok(())
}

/// Emails the user to inform them the project has finished.
///
/// If any of the appropriate environment variables are not set (being the `FROM_ADDRESS`,
/// `FROM_NAME` and `APP_PASSWORD`), no emails will sent. Otherwise, this will retrieve the project
/// information from the database and the user who created it, before formatting an email and
/// sending it to them. This is currently hardcoded to use Google's mail servers and is largely
/// based on similar code that runs the email system for `blackboards.pl`.
pub async fn email_user_on_project_finish(
    database: &Arc<Database>,
    project_id: &ObjectId,
) -> Result<()> {
    let users = database.collection("users");
    let projects = database.collection("projects");

    // Find the project itself and convert it
    let document = projects
        .find_one(doc! { "_id": &project_id }, None)
        .await?
        .expect("Project did not exist in the database");

    let project = from_document::<Project>(document)?;

    // Find the user associated with the project and deserialize it
    let user_document = users
        .find_one(doc! { "_id": &project.user_id }, None)
        .await?
        .expect("Failed to find user associated with project");

    let user: User = from_document(user_document)?;

    // Get the configuration from the environment if it exists
    let email_config = Config::from_env()?;

    // Form the sender and receiver addresses, as well as the body
    let from = format!("{} <{}>", email_config.from_name, email_config.from_address);
    let to = format!("{} {} <{}>", user.first_name, user.last_name, user.email);
    let body = format!(
        r#"Hi {},

Your project '{}' has finished processing, and results are now available. You can view them at https://sybl.tech/dashboard/{}"#,
        user.first_name, project.name, project_id
    );

    // Build the message to send
    let email = Message::builder()
        .from(from.parse()?)
        .to(to.parse()?)
        .subject("Sybl Project Completion")
        .body(body)?;

    // Use the credentials from the configuration parsed earlier
    let creds = Credentials::new(email_config.from_address, email_config.app_password);

    // Open a remote connection to gmail
    let mailer = AsyncSmtpTransport::<Tokio1Executor>::relay("smtp.gmail.com")?
        .credentials(creds)
        .build();

    // Send the email itself
    mailer.send(email).await?;

    Ok(())
}<|MERGE_RESOLUTION|>--- conflicted
+++ resolved
@@ -204,9 +204,6 @@
 
             let mut columns = infer_dataset_columns(&data).unwrap();
 
-<<<<<<< HEAD
-            log::info!("Columns: {:?}", &columns);
-
             let JobConfiguration {
                 prediction_column,
                 prediction_type,
@@ -223,10 +220,9 @@
 
             let config_clone = config.clone();
             let anon_config = ClientMessage::from(config_clone);
-=======
+          
             // Anonymise the prediction column for the job
-            let anonymised_config = config.anonymise(&columns);
->>>>>>> e159c4d4
+            let anonymised_config = anon_config.anonymise(&columns);
 
             let cluster = match nodepool.build_cluster(anonymised_config).await {
                 Some(c) => c,
@@ -258,16 +254,6 @@
             let mut validation = Vec::new();
             let test = msg.predict.trim().split('\n').skip(1).collect::<Vec<_>>();
 
-<<<<<<< HEAD
-=======
-            if config.prediction_type == PredictionType::Classification {
-                columns.insert(
-                    config.prediction_column.clone(),
-                    Column::categorical(&config.prediction_column, &data),
-                );
-            }
-
->>>>>>> e159c4d4
             for _ in 0..max(1, (train.len() as f64 * VALIDATION_SPLIT) as usize) {
                 validation.push(train.swap_remove(thread_rng().gen_range(0..train.len())));
             }
