//! Part of DCL that takes a DCN and a dataset and comunicates with node

use crate::messages::Message;
use anyhow::Result;
<<<<<<< HEAD
use std::sync::Arc;
use std::time::Duration;
use tokio::io::BufReader;
use tokio::prelude::*;
use tokio::sync::mpsc::Receiver;
use tokio::time::Instant;
=======
use mongodb::bson::oid::ObjectId;
use std::str::from_utf8;
use std::sync::Arc;
use std::time::Duration;
use tokio::net::TcpStream;
use tokio::prelude::*;
use tokio::sync::mpsc::Receiver;
use tokio::sync::RwLock;
use utils::read_stream;
>>>>>>> 0356cd9d

use crate::node_end::NodePool;

/// Starts up and runs the job end
///
/// Takes in nodepool and mpsc receiver and will listen for incoming datasets.
/// When a dataset is received, a node will be selected from the nodepool and
/// the dataset will be written to that node. The node will then do computation
/// on that dataset and will read in information from comp node.
pub async fn run(
    nodepool: Arc<NodePool>,
    mut rx: Receiver<String>,
    job_timeout: u64,
) -> Result<()> {
    let timeout = Duration::from_secs(job_timeout);
<<<<<<< HEAD
    let start = Instant::now();
=======
>>>>>>> 0356cd9d
    log::info!("RUNNING JOB END");

    while let Some(msg) = rx.recv().await {
        log::info!("Received: {}", &msg);

<<<<<<< HEAD
        let np_clone = Arc::clone(&nodepool);
        tokio::spawn(async move {
            if let Some((key, dcn)) = np_clone.get().await {
                let mut dcn_stream = dcn.write().await;
                let (dcn_read, mut dcn_write) = dcn_stream.split();

                dcn_write.write(msg.as_bytes()).await.unwrap();
                let mut dcn_read = BufReader::new(dcn_read);

                let mut dataset: String = String::new();
                loop {
                    let result = dcn_read.read_line(&mut dataset).await;
                    match result {
                        Ok(0) => break,
                        Ok(n) => {
                            log::info!("Received {} bytes", n);
                        }
                        _ => {
                            if Instant::now().duration_since(start) <= timeout {
                                tokio::time::sleep(Duration::new(20, 0)).await;
                            } else {
                                break;
                            }
                        }
                    }
                }

                log::info!("Received Data: {}", &dataset);
                np_clone.end(key).await;
            }
        });
=======
        let cluster = nodepool.get_cluster(1).await.unwrap();
        for (key, dcn) in cluster {
            let np_clone = Arc::clone(&nodepool);
            let msg_clone = msg.clone();
            tokio::spawn(async move {
                dcl_protcol(np_clone, timeout.clone(), key, dcn, msg_clone).await;
            });
        }
>>>>>>> 0356cd9d
    }
    Ok(())
}

/// Function to execute DCL protocol
pub async fn dcl_protcol(
    nodepool: Arc<NodePool>,
    timeout: Duration,
    key: ObjectId,
    stream: Arc<RwLock<TcpStream>>,
    dataset: String,
) -> String {
    let mut dcn_stream = stream.write().await;
    // This is temporary, planning on creating seperate place for defining messages
    dcn_stream
        .write(Message::send(Message::JobConfig).as_bytes())
        .await
        .unwrap();
    let check_res: Vec<u8> = read_stream(&mut dcn_stream, timeout.clone()).await.unwrap();
    log::info!("Check Result: {}", from_utf8(&check_res).unwrap());
    dcn_stream.write(dataset.as_bytes()).await.unwrap();
    let dataset: Vec<u8> = read_stream(&mut dcn_stream, timeout.clone()).await.unwrap();
    log::info!("Computed Data: {}", from_utf8(&dataset).unwrap());
    nodepool.end(key).await;
    String::from(from_utf8(&dataset).unwrap())
}<|MERGE_RESOLUTION|>--- conflicted
+++ resolved
@@ -2,14 +2,7 @@
 
 use crate::messages::Message;
 use anyhow::Result;
-<<<<<<< HEAD
-use std::sync::Arc;
-use std::time::Duration;
-use tokio::io::BufReader;
-use tokio::prelude::*;
-use tokio::sync::mpsc::Receiver;
-use tokio::time::Instant;
-=======
+
 use mongodb::bson::oid::ObjectId;
 use std::str::from_utf8;
 use std::sync::Arc;
@@ -19,7 +12,7 @@
 use tokio::sync::mpsc::Receiver;
 use tokio::sync::RwLock;
 use utils::read_stream;
->>>>>>> 0356cd9d
+
 
 use crate::node_end::NodePool;
 
@@ -35,48 +28,12 @@
     job_timeout: u64,
 ) -> Result<()> {
     let timeout = Duration::from_secs(job_timeout);
-<<<<<<< HEAD
-    let start = Instant::now();
-=======
->>>>>>> 0356cd9d
+
     log::info!("RUNNING JOB END");
 
     while let Some(msg) = rx.recv().await {
         log::info!("Received: {}", &msg);
 
-<<<<<<< HEAD
-        let np_clone = Arc::clone(&nodepool);
-        tokio::spawn(async move {
-            if let Some((key, dcn)) = np_clone.get().await {
-                let mut dcn_stream = dcn.write().await;
-                let (dcn_read, mut dcn_write) = dcn_stream.split();
-
-                dcn_write.write(msg.as_bytes()).await.unwrap();
-                let mut dcn_read = BufReader::new(dcn_read);
-
-                let mut dataset: String = String::new();
-                loop {
-                    let result = dcn_read.read_line(&mut dataset).await;
-                    match result {
-                        Ok(0) => break,
-                        Ok(n) => {
-                            log::info!("Received {} bytes", n);
-                        }
-                        _ => {
-                            if Instant::now().duration_since(start) <= timeout {
-                                tokio::time::sleep(Duration::new(20, 0)).await;
-                            } else {
-                                break;
-                            }
-                        }
-                    }
-                }
-
-                log::info!("Received Data: {}", &dataset);
-                np_clone.end(key).await;
-            }
-        });
-=======
         let cluster = nodepool.get_cluster(1).await.unwrap();
         for (key, dcn) in cluster {
             let np_clone = Arc::clone(&nodepool);
@@ -85,7 +42,6 @@
                 dcl_protcol(np_clone, timeout.clone(), key, dcn, msg_clone).await;
             });
         }
->>>>>>> 0356cd9d
     }
     Ok(())
 }
