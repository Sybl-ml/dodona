--- conflicted
+++ resolved
@@ -609,19 +609,11 @@
         write_back.write_predictions(model_id.to_owned(), model_predictions);
     } else {
         log::warn!("Node with id={} failed to respond correctly", model_id);
-<<<<<<< HEAD
-        write_back.write_error(model_id.clone(), None);
         model_success = false;
-    }
-
-    increment_run_count(&database, &model_id).await?;
-=======
         write_back.write_error(model_id.to_owned(), None);
     }
 
-    update_model_statistics(database, &model_id, processing_time_secs).await?;
-
->>>>>>> 45e1ffa0
+    update_model_statistics(&database, &model_id, processing_time_secs).await?;
     nodepool.end(&model_id).await?;
 
     let remaining_nodes = cluster_control.decrement().await;
@@ -691,20 +683,15 @@
     Ok(())
 }
 
-<<<<<<< HEAD
-/// Increments the run count for the given model in the database.
-pub async fn increment_run_count(database: &Arc<Database>, model_id: &str) -> Result<()> {
-=======
 /// Updates the non-performance related statistics for the given model.
 ///
 /// This increments the number of times it has been run and adds the amount of time it spent
 /// processing the last job.
 pub async fn update_model_statistics(
-    database: Arc<Database>,
+    database: &Arc<Database>,
     model_id: &str,
     processing_time_secs: u64,
 ) -> Result<()> {
->>>>>>> 45e1ffa0
     let models = database.collection("models");
     let object_id = ObjectId::with_string(model_id)?;
 
