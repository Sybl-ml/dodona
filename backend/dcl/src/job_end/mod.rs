--- conflicted
+++ resolved
@@ -372,7 +372,6 @@
     dcn_stream.write(&dataset_message.as_bytes()).await.unwrap();
 
     // TODO: Propagate this error forward to the frontend so that it can say a node has failed
-<<<<<<< HEAD
     let prediction_message =
         match ClientMessage::from_stream(dcn_stream.deref_mut(), &mut buffer).await {
             Ok(pm) => pm,
@@ -389,23 +388,6 @@
                 return Ok(());
             }
         };
-=======
-    let prediction_message = match ClientMessage::from_stream(&mut dcn_stream, &mut buffer).await {
-        Ok(pm) => pm,
-        Err(error) => {
-            nodepool.update_node(&model_id, false).await?;
-            cluster_control.decrement().await;
-
-            log::error!(
-                "(Node {}) Error dealing with node predictions: {}",
-                &model_id,
-                error
-            );
-
-            return Ok(());
-        }
-    };
->>>>>>> d1c4d068
 
     let anonymised_predictions = match prediction_message {
         ClientMessage::Predictions(s) => s,
