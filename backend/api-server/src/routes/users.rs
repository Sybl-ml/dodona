//! Defines the routes specific to user operations.

use actix_web::web;
use mongodb::bson::{
    de::from_document, doc, document::Document, ser::to_document, spec::BinarySubtype, Binary,
};
use mongodb::options::UpdateOptions;
use tokio_stream::StreamExt;

use models::users::User;

use crate::{
    auth,
    error::{ServerError, ServerResponse},
    routes::{payloads, response_from_json},
    State,
};

/// Gets a user given their database identifier.
///
/// Given a user identifier, finds the user in the database and returns them as a JSON object. If
/// the user does not exist, the handler will panic.
pub async fn get(claims: auth::Claims, state: web::Data<State>) -> ServerResponse {
    let users = state.database.collection("users");

    let filter: Document = doc! { "_id": claims.id };
    let document = users.find_one(filter, None).await?;

    response_from_json(document)
}

/// Gets all users who match a filter.
///
/// Given a filter query, finds all users who match the filter and returns them as a JSON array of
/// objects. For example, given `{"first_name", "John"}`, finds all the users with the first name
/// John.
pub async fn filter(
    state: web::Data<State>,
    payload: web::Json<payloads::FilterUsersOptions>,
) -> ServerResponse {
    let users = state.database.collection("users");

    let cursor = users.find(payload.filter.clone(), None).await?;
    let documents: Vec<Document> = cursor.collect::<Result<_, _>>().await?;

    response_from_json(documents)
}

/// Creates a new user given the form information.
///
/// Given an email, password, first name and last name, peppers their password and hashes it. This
/// then gets stored in the Mongo database with a randomly generated user identifier. If the user's
/// email already exists, the route will not register any user.
pub async fn new(
    state: web::Data<State>,
    payload: web::Json<payloads::RegistrationOptions>,
) -> ServerResponse {
    let users = state.database.collection("users");

    let email = crypto::clean(&payload.email);
    let first_name = crypto::clean(&payload.first_name);
    let last_name = crypto::clean(&payload.last_name);

    let peppered = format!("{}{}", &payload.password, &state.pepper);
    let hash = crypto::hash_password(&peppered, state.pbkdf2_iterations)
        .expect("Failed to hash the user's password");

<<<<<<< HEAD
    let filter = doc! { "email": &email };
    let user = User::new(email, hash, first_name, last_name);
=======
    let user = User::new(email, hash.to_string(), first_name, last_name);
>>>>>>> d1c707fb

    log::debug!("Registering a new user: {:?}", user);

    let document = to_document(&user)?;

    // Use an `upsert` here, insert if not exists otherwise do nothing
    let options = UpdateOptions::builder().upsert(true).build();

    let update_result = users
        .update_one(filter, doc! { "$setOnInsert": document }, options)
        .await?;

    // If there is no id, a user already existed
    let upserted = update_result.upserted_id.ok_or(ServerError::Conflict)?;
    let user_id = upserted.as_object_id().ok_or(ServerError::Unknown)?;

    log::debug!("Created the user with id={}", user_id);

    let jwt = auth::Claims::create_token(user_id.clone())?;

    response_from_json(doc! {"token": jwt})
}

/// Uploads a profile picture to a users account
///
/// Takes a Base64 string, compresses it and then converts to a vector of u8
pub async fn new_avatar(
    claims: auth::Claims,
    state: web::Data<State>,
    payload: web::Json<payloads::AvatarOptions>,
) -> ServerResponse {
    let users = state.database.collection("users");

    let bytes = base64::decode(&payload.avatar)?;
    log::debug!("Recieved {} bytes for avatar image", bytes.len());

    let binary = Binary {
        subtype: BinarySubtype::Generic,
        bytes,
    };

    let filter = doc! { "_id": &claims.id };
    let update = doc! { "$set": { "avatar": binary } };

    users.update_one(filter, update, None).await?;

    response_from_json(doc! {"status": "changed"})
}

/// Gets the users avatar
///
/// Retrieves the avatar binary data from the database and decompresses it
/// After converting to Base64 string it is returned to the user
pub async fn get_avatar(claims: auth::Claims, state: web::Data<State>) -> ServerResponse {
    let users = state.database.collection("users");

    let filter: Document = doc! { "_id": claims.id };
    let document = users
        .find_one(filter, None)
        .await?
        .ok_or(ServerError::NotFound)?;

    let user: User = from_document(document)?;

    let encoded_image = user
        .avatar
        .map(|b| base64::encode(b.bytes))
        .unwrap_or_default();

    response_from_json(doc! {"img": encoded_image})
}

/// Edits a user in the database and updates their information.
///
/// Given a user identifier, finds the user in the database and updates their information based on
/// the JSON provided, returning a message based on whether it was updated.
pub async fn edit(
    claims: auth::Claims,
    state: web::Data<State>,
    payload: web::Json<payloads::EditUserOptions>,
) -> ServerResponse {
    let users = state.database.collection("users");

    let filter = doc! { "_id": &claims.id };
    let update = doc! { "$set": { "email": crypto::clean(&payload.email) } };

    users.update_one(filter, update, None).await?;

    response_from_json(doc! {"status": "changed"})
}

/// Verifies a user's password against the one in the database.
///
/// Given an email and password, finds the user in the database and checks that the two hashes
/// match. If they don't, or the user does not exist, it will not authenticate them and send back a
/// null token.
pub async fn login(
    state: web::Data<State>,
    payload: web::Json<payloads::LoginOptions>,
) -> ServerResponse {
    let users = state.database.collection("users");

    let email = crypto::clean(&payload.email);
    let filter = doc! {"email": email};

    let document = users
        .find_one(filter, None)
        .await?
        .ok_or(ServerError::NotFound)?;
    let user: User = from_document(document)?;

    // Check the user's password
    let peppered = format!("{}{}", &payload.password, &state.pepper);
    crypto::verify_password(&peppered, &user.hash)?;

    log::debug!("User logged in with id={}, email={}", user.id, user.email);

    let jwt = auth::Claims::create_token(user.id)?;
    response_from_json(doc! {"token": jwt})
}

/// Deletes a user from the database.
///
/// Given a user identifier, deletes the related user from the database if they exist.
pub async fn delete(claims: auth::Claims, state: web::Data<State>) -> ServerResponse {
    let users = state.database.collection("users");

    let filter = doc! { "_id": claims.id };
    let user = users.find_one(filter, None).await?;

    // Delete the user and their owned items if they exist
    if let Some(user) = user {
        let user: User = from_document(user)?;
        user.delete(&state.database).await?;
    }

    response_from_json(doc! {"status": "deleted"})
}<|MERGE_RESOLUTION|>--- conflicted
+++ resolved
@@ -65,12 +65,8 @@
     let hash = crypto::hash_password(&peppered, state.pbkdf2_iterations)
         .expect("Failed to hash the user's password");
 
-<<<<<<< HEAD
     let filter = doc! { "email": &email };
-    let user = User::new(email, hash, first_name, last_name);
-=======
     let user = User::new(email, hash.to_string(), first_name, last_name);
->>>>>>> d1c707fb
 
     log::debug!("Registering a new user: {:?}", user);
 
