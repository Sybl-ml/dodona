--- conflicted
+++ resolved
@@ -5,16 +5,11 @@
 
 use crate::routes::{get_from_doc, response_from_json, tide_err};
 use crate::State;
-<<<<<<< HEAD
 use chrono::Utc;
 use models::models::{AccessToken, ClientModel};
 use models::users::{Client, User};
 use mongodb::bson::de::from_document;
 use mongodb::bson::ser::to_document;
-=======
-use models::models::ClientModel;
-use models::users::{Client, User};
->>>>>>> 4014cb3e
 
 /// Template for registering a new client
 ///
@@ -25,7 +20,6 @@
     let state = req.state();
     let database = state.client.database("sybl");
     let pepper = &state.pepper;
-<<<<<<< HEAD
     let users = database.collection("users");
     let clients = database.collection("clients");
 
@@ -299,188 +293,11 @@
         // TODO: authenticate the model in the session
         Ok(Response::builder(200)
             .body("Authentication successful")
-=======
-    let users = database.collection("users");
-    let clients = database.collection("clients");
-
-    let password = get_from_doc(&doc, "password")?;
-    let email = crypto::clean(get_from_doc(&doc, "email")?);
-    let id = get_from_doc(&doc, "id")?;
-
-    let object_id = ObjectId::with_string(&id).map_err(|_| tide_err(422, "invalid object id"))?;
-
-    let filter = doc! { "_id": &object_id };
-    let user = users
-        .find_one(filter, None)
-        .await?
-        .map(|doc| mongodb::bson::de::from_document::<User>(doc).unwrap());
-
-    let user = user.ok_or_else(|| tide_err(404, "failed to find user"))?;
-
-    if user.client {
-        return Ok(response_from_json(doc! {"privKey": "null"}));
-    }
-
-    let peppered = format!("{}{}", password, pepper);
-    let verified = pbkdf2::pbkdf2_check(&peppered, &user.hash).is_ok();
-
-    // Entered and stored email and password match
-    if verified && email == user.email {
-        // generate public and private key pair
-        let (private_key, public_key) = crypto::encoded_key_pair();
-        // create a new client object
-        users
-            .update_one(
-                doc! { "_id": &object_id },
-                doc! {"$set": {"client": true}},
-                None,
-            )
-            .await?;
-
-        // update user as client
-        let client = Client {
-            id: Some(ObjectId::new()),
-            user_id: object_id,
-            public_key,
-        };
-        // store client object in db
-        let document = mongodb::bson::ser::to_document(&client).unwrap();
-        clients.insert_one(document, None).await?;
-
-        // reponse with private key
-        Ok(response_from_json(doc! {"privKey": private_key}))
-    } else {
-        Ok(Response::builder(403)
-            .body("email or password incorrect")
->>>>>>> 4014cb3e
             .build())
     }
 }
 
-<<<<<<< HEAD
-=======
-/// Route for registering a new model/node
-///
-/// provided an email check the user exists and is a client
-/// If validated generate a challenge and insert a new temp model
-/// Respond with the encoded challenge
-pub async fn new_model(mut req: Request<State>) -> tide::Result {
-    let doc: Document = req.body_json().await?;
-    let state = req.state();
-    let database = state.client.database("sybl");
-    let users = database.collection("users");
-    let models = database.collection("models");
-
-    let email = crypto::clean(doc.get_str("email").unwrap());
-    let model_name = get_from_doc(&doc, "model_name")?.to_string();
-
-
-    let filter = doc! { "email": &email };
-    let user = match users.find_one(filter, None).await? {
-        Some(u) => mongodb::bson::de::from_document::<User>(u).unwrap(),
-        None => return Ok(Response::builder(404).body("User not found").build()),
-    };
-    let user_id = user.id.expect("ID is none");
-
-    if !user.client {
-        return Ok(Response::builder(403)
-            .body("User not a client found")
-            .build());
-    }
-
-    let filter = doc! { "user_id": &user_id, "name": &model_name };
-    if models.find_one(filter, None).await?.is_some() {
-        return Err(tide_err(409, "model with duplicate name"));
-    }
-    // Generate challenge
-    let challenge = crypto::generate_challenge();
-    // Make new model
-    let temp_model = ClientModel {
-        id: Some(ObjectId::new()),
-        user_id: user_id.clone(),
-        name: model_name,
-        status: None,
-        locked: true,
-        authenticated: false,
-        challenge: Binary {
-            subtype: bson::spec::BinarySubtype::Generic,
-            bytes: challenge.clone(),
-        },
-    };
-
-    // insert model into database
-    let document = mongodb::bson::ser::to_document(&temp_model).unwrap();
-    models.insert_one(document, None).await?;
-
-    // return challenge
-    Ok(response_from_json(
-        doc! {"challenge": base64::encode(challenge)},
-    ))
-}
-
-/// Verifies a challenge response from a model
-///
-/// Given a `new_model`, a `challenge_response` and a `challenge`, verifies that the
-/// `challenge_response` matches the `challenge` with respect to the `client`'s public key.
-/// Returns a new access token for the `new_model` if verification is successful.
-/// Returns a 404 error if the `client` or `model` is not found, or 401 if verification fails.
-pub async fn verify_challenge(mut req: Request<State>) -> tide::Result {
-    let doc: Document = req.body_json().await?;
-    let database = req.state().client.database("sybl");
-    let users = database.collection("users");
-    let clients = database.collection("clients");
-    let models = database.collection("models");
-
-    let model_name = get_from_doc(&doc, "model_name")?.to_string();
-    let email = crypto::clean(doc.get_str("email").unwrap());
-    let filter = doc! { "email": &email };
-    let user = users
-        .find_one(filter, None)
-        .await?
-        .map(|doc| mongodb::bson::de::from_document::<User>(doc).unwrap());
-
-    let user = user.ok_or_else(|| tide_err(404, "failed to find user"))?;
-    let user_id = user.id.expect("User ID is none");
-    // get clients public key matching with that users id
-    let filter = doc! { "user_id": &user_id };
-    let client = clients
-        .find_one(filter, None)
-        .await?
-        .map(|doc| mongodb::bson::de::from_document::<Client>(doc).unwrap());
-    let client = client.ok_or_else(|| tide_err(404, "failed to find client"))?;
-
-    let filter = doc! { "user_id": &user_id, "name": model_name };
-    let new_model = models
-        .find_one(filter, None)
-        .await?
-        .map(|doc| mongodb::bson::de::from_document::<ClientModel>(doc).unwrap());
-    let new_model = new_model.ok_or_else(|| tide_err(404, "failed to find model"))?;
-
-    let public_key = client.public_key;
-
-    // needs converting to Vec<u8>
-    let challenge = new_model.challenge.bytes;
-
-    // needs converting to Vec<u8>
-    let challenge_response = base64::decode(get_from_doc(&doc, "challenge_response")?).unwrap();
-
-    if !crypto::verify_challenge(challenge, challenge_response, public_key) {
-        return Err(tide_err(
-            401,
-            "Invalid signature, please use OpenSSL to sign the provided challenge \
-            with your private key and the SHA256 message digest function",
-        ));
-    }
-
-    // TODO: Set the model to authenticated in the database
-    // TODO: Return an authentication token for the model
-
-    // get model with model name
-    Ok(Response::builder(404).build())
-}
-
-
->>>>>>> 4014cb3e
+
 /// Finds all the models related to a given user.
 ///
 /// Given a user identifier, finds all the models in the database that the user owns. If the user
@@ -502,13 +319,38 @@
     if found_user.is_none() {
         return Ok(Response::builder(404).body("user not found").build());
     }
-<<<<<<< HEAD
-
-=======
->>>>>>> 4014cb3e
     let filter = doc! { "user_id": &object_id };
     let cursor = models.find(filter, None).await?;
     let documents: Result<Vec<Document>, mongodb::error::Error> = cursor.collect().await;
 
     Ok(response_from_json(documents.unwrap()))
+}
+
+/// Finds all the models related to a given user.
+///
+/// Given a user identifier, finds all the models in the database that the user owns. If the user
+/// doesn't exist or an invalid identifier is given, returns a 404 response.
+pub async fn get_user_models(req: Request<State>) -> tide::Result {
+    let database = req.state().client.database("sybl");
+    let models = database.collection("models");
+    let users = database.collection("users");
+
+    let user_id: String = req.param("user_id")?;
+
+    let object_id = match ObjectId::with_string(&user_id) {
+        Ok(id) => id,
+        Err(_) => return Ok(Response::builder(404).body("invalid user id").build()),
+    };
+
+    let found_user = users.find_one(doc! { "_id": &object_id}, None).await?;
+
+    if found_user.is_none() {
+        return Ok(Response::builder(404).body("user not found").build());
+    }
+
+    let filter = doc! { "user_id": &object_id };
+    let cursor = models.find(filter, None).await?;
+    let documents: Result<Vec<Document>, mongodb::error::Error> = cursor.collect().await;
+
+    Ok(response_from_json(documents.unwrap()))
 }