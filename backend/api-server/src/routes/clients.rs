//! Defines routes specific to client operations
use async_std::stream::StreamExt;
use mongodb::bson::{self, doc, document::Document, oid::ObjectId, Binary};
use tide::{Request, Response};

<<<<<<< HEAD
use crate::routes::{get_from_doc, response_from_json, tide_err};
use crate::State;
=======
use crate::State;
use ammonia::clean_text;
use async_std::stream::StreamExt;
use base64;
use mongodb::bson;
use mongodb::bson::{doc, document::Document, oid::ObjectId, Binary};
use tide::{Request, Response};

use crate::routes::response_from_json;
use crypto;
>>>>>>> 2ed80462
use models::models::ClientModel;
use models::users::{Client, User};

/// Template for registering a new client
///
/// Will check the provided user_id matches with the
/// provided email and password
pub async fn register(mut req: Request<State>) -> tide::Result {
    let doc: Document = req.body_json().await?;
    let state = req.state();
    let database = state.client.database("sybl");
    let pepper = &state.pepper;
    let users = database.collection("users");
    let clients = database.collection("clients");
<<<<<<< HEAD

    let password = get_from_doc(&doc, "password")?;
    let email = crypto::clean(get_from_doc(&doc, "email")?);
    let id = get_from_doc(&doc, "id")?;
=======
>>>>>>> 2ed80462

    let object_id = ObjectId::with_string(&id).map_err(|_| tide_err(422, "invalid object id"))?;

    let filter = doc! { "_id": &object_id };
    let user = users
        .find_one(filter, None)
        .await?
        .map(|doc| mongodb::bson::de::from_document::<User>(doc).unwrap());

<<<<<<< HEAD
    let user = user.ok_or_else(|| tide_err(404, "failed to find user"))?;

    if user.client {
        return Ok(response_from_json(doc! {"privKey": "null"}));
    }

    let peppered = format!("{}{}", password, pepper);
    let verified = pbkdf2::pbkdf2_check(&peppered, &user.hash).is_ok();

    // Entered and stored email and password match
    if verified && email == user.email {
        // generate public and private key pair
        let (private_key, public_key) = crypto::encoded_key_pair();
        // create a new client object
        users
            .update_one(
                doc! { "_id": &object_id },
                doc! {"$set": {"client": true}},
                None,
            )
            .await?;

        // update user as client
        let client = Client {
            id: Some(ObjectId::new()),
            user_id: object_id,
            public_key,
        };
        // store client object in db
        let document = mongodb::bson::ser::to_document(&client).unwrap();
        clients.insert_one(document, None).await?;

        // reponse with private key
        Ok(response_from_json(doc! {"privKey": private_key}))
    } else {
        Ok(Response::builder(403)
            .body("email or password incorrect")
            .build())
    }
}

/// Route for registering a new model/node
///
/// provided an email check the user exists and is a client
/// If validated generate a challenge and insert a new temp model
/// Respond with the encoded challenge
pub async fn new_model(mut req: Request<State>) -> tide::Result {
    let doc: Document = req.body_json().await?;
    let state = req.state();
    let database = state.client.database("sybl");
    let users = database.collection("users");
    let models = database.collection("models");

    let email = crypto::clean(doc.get_str("email").unwrap());
    let model_name = get_from_doc(&doc, "model_name")?.to_string();

    let filter = doc! { "email": &email };
    let user = match users.find_one(filter, None).await? {
        Some(u) => mongodb::bson::de::from_document::<User>(u).unwrap(),
        None => return Ok(Response::builder(404).body("User not found").build()),
    };
    let user_id = user.id.expect("ID is none");

    if !user.client {
        return Ok(Response::builder(403)
            .body("User not a client found")
            .build());
    }

    let filter = doc! { "user_id": &user_id, "name": &model_name };
    if models.find_one(filter, None).await?.is_some() {
        return Err(tide_err(409, "model with duplicate name"));
    }
=======
    if let Some(user) = user {
        let peppered = format!("{}{}", password, pepper);
        let verified = pbkdf2::pbkdf2_check(&peppered, &user.password).is_ok();

        // Entered and stored email and password match
        if verified && email == user.email {
            // generate public and private key pair
            let (private_key, public_key) = crypto::encoded_key_pair();
            // create a new client object
            users
                .update_one(
                    doc! { "_id": &object_id },
                    doc! {"$set": {"client": true}},
                    None,
                )
                .await?;

            // update user as client
            let client = Client {
                id: Some(ObjectId::new()),
                user_id: Some(object_id),
                public_key,
            };
            // store client object in db
            let document = mongodb::bson::ser::to_document(&client).unwrap();
            clients.insert_one(document, None).await?;

            // reponse with private key
            Ok(response_from_json(doc! {"privKey": private_key}))
        } else {
            Ok(Response::builder(403)
                .body("email or password incorrect")
                .build())
        }
    } else {
        println!("User ID does not exist");
        Ok(Response::builder(404).body("User not found").build())
    }
}

/// Route for registering a new model/node
///
/// provided an email check the user exists and is a client
/// If validated generate a challenge and insert a new temp model
/// Respond with the encoded challenge
pub async fn new_model(mut req: Request<State>) -> tide::Result {
    let doc: Document = req.body_json().await?;
    let state = req.state();
    let database = state.client.database("sybl");
    let users = database.collection("users");
    let models = database.collection("models");

    let email = clean_text(doc.get_str("email").unwrap());

    let filter = doc! { "email": &email };
    let user = match users.find_one(filter, None).await? {
        Some(u) => mongodb::bson::de::from_document::<User>(u).unwrap(),
        None => return Ok(Response::builder(404).body("User not found").build()),
    };
    let user_id = user.id.expect("ID is none");

    if !user.client {
        return Ok(Response::builder(403)
            .body("User not a client found")
            .build());
    }
>>>>>>> 2ed80462

    // Generate challenge
    let challenge = crypto::generate_challenge();
    // Make new model
    let temp_model = ClientModel {
        id: Some(ObjectId::new()),
        user_id: user_id.clone(),
<<<<<<< HEAD
        name: model_name,
=======
        name: None,
>>>>>>> 2ed80462
        status: None,
        locked: true,
        authenticated: false,
        challenge: Binary {
            subtype: bson::spec::BinarySubtype::Generic,
            bytes: challenge.clone(),
        },
    };

    // insert model into database
    let document = mongodb::bson::ser::to_document(&temp_model).unwrap();
    models.insert_one(document, None).await?;

    // return challenge
    Ok(response_from_json(
        doc! {"challenge": base64::encode(challenge)},
    ))
}

<<<<<<< HEAD
/// Verifies a challenge response from a model
///
/// Given a `new_model`, a `challenge_response` and a `challenge`, verifies that the
/// `challenge_response` matches the `challenge` with respect to the `client`'s public key.
/// Returns a new access token for the `new_model` if verification is successful.
/// Returns a 404 error if the `client` or `model` is not found, or 401 if verification fails.
pub async fn verify_challenge(mut req: Request<State>) -> tide::Result {
    let doc: Document = req.body_json().await?;
    let database = req.state().client.database("sybl");
    let users = database.collection("users");
    let clients = database.collection("clients");
    let models = database.collection("models");

    let model_name = get_from_doc(&doc, "model_name")?.to_string();
    let email = crypto::clean(doc.get_str("email").unwrap());
    let filter = doc! { "email": &email };
    let user = users
        .find_one(filter, None)
        .await?
        .map(|doc| mongodb::bson::de::from_document::<User>(doc).unwrap());

    let user = user.ok_or_else(|| tide_err(404, "failed to find user"))?;
    let user_id = user.id.expect("User ID is none");
    // get clients public key matching with that users id
    let filter = doc! { "user_id": &user_id };
    let client = clients
        .find_one(filter, None)
        .await?
        .map(|doc| mongodb::bson::de::from_document::<Client>(doc).unwrap());
    let client = client.ok_or_else(|| tide_err(404, "failed to find client"))?;

    let filter = doc! { "user_id": &user_id, "name": model_name };
    let new_model = models
        .find_one(filter, None)
        .await?
        .map(|doc| mongodb::bson::de::from_document::<ClientModel>(doc).unwrap());
    let new_model = new_model.ok_or_else(|| tide_err(404, "failed to find model"))?;

    let public_key = client.public_key;

    // needs converting to Vec<u8>
    let challenge = new_model.challenge.bytes;

    // needs converting to Vec<u8>
    let challenge_response = base64::decode(get_from_doc(&doc, "challenge_response")?).unwrap();

    if !crypto::verify_challenge(challenge, challenge_response, public_key) {
        return Err(tide_err(
            401,
            "Invalid signature, please use OpenSSL to sign the provided challenge \
            with your private key and the SHA256 message digest function",
        ));
    }

    // TODO: Set the model to authenticated in the database
    // TODO: Return an authentication token for the model

    // get model with model name
    Ok(Response::builder(404).build())
}

=======
>>>>>>> 2ed80462
/// Finds all the models related to a given user.
///
/// Given a user identifier, finds all the models in the database that the user owns. If the user
/// doesn't exist or an invalid identifier is given, returns a 404 response.
pub async fn get_user_models(req: Request<State>) -> tide::Result {
    let database = req.state().client.database("sybl");
    let models = database.collection("models");
    let users = database.collection("users");

    let user_id: String = req.param("user_id")?;

    let object_id = match ObjectId::with_string(&user_id) {
        Ok(id) => id,
        Err(_) => return Ok(Response::builder(404).body("invalid user id").build()),
    };

    let found_user = users.find_one(doc! { "_id": &object_id}, None).await?;

    if found_user.is_none() {
        return Ok(Response::builder(404).body("user not found").build());
    }

    let filter = doc! { "user_id": &object_id };
    let cursor = models.find(filter, None).await?;
    let documents: Result<Vec<Document>, mongodb::error::Error> = cursor.collect().await;

    Ok(response_from_json(documents.unwrap()))
}<|MERGE_RESOLUTION|>--- conflicted
+++ resolved
@@ -3,21 +3,8 @@
 use mongodb::bson::{self, doc, document::Document, oid::ObjectId, Binary};
 use tide::{Request, Response};
 
-<<<<<<< HEAD
 use crate::routes::{get_from_doc, response_from_json, tide_err};
 use crate::State;
-=======
-use crate::State;
-use ammonia::clean_text;
-use async_std::stream::StreamExt;
-use base64;
-use mongodb::bson;
-use mongodb::bson::{doc, document::Document, oid::ObjectId, Binary};
-use tide::{Request, Response};
-
-use crate::routes::response_from_json;
-use crypto;
->>>>>>> 2ed80462
 use models::models::ClientModel;
 use models::users::{Client, User};
 
@@ -32,13 +19,10 @@
     let pepper = &state.pepper;
     let users = database.collection("users");
     let clients = database.collection("clients");
-<<<<<<< HEAD
 
     let password = get_from_doc(&doc, "password")?;
     let email = crypto::clean(get_from_doc(&doc, "email")?);
     let id = get_from_doc(&doc, "id")?;
-=======
->>>>>>> 2ed80462
 
     let object_id = ObjectId::with_string(&id).map_err(|_| tide_err(422, "invalid object id"))?;
 
@@ -48,7 +32,6 @@
         .await?
         .map(|doc| mongodb::bson::de::from_document::<User>(doc).unwrap());
 
-<<<<<<< HEAD
     let user = user.ok_or_else(|| tide_err(404, "failed to find user"))?;
 
     if user.client {
@@ -105,6 +88,7 @@
     let email = crypto::clean(doc.get_str("email").unwrap());
     let model_name = get_from_doc(&doc, "model_name")?.to_string();
 
+
     let filter = doc! { "email": &email };
     let user = match users.find_one(filter, None).await? {
         Some(u) => mongodb::bson::de::from_document::<User>(u).unwrap(),
@@ -122,86 +106,13 @@
     if models.find_one(filter, None).await?.is_some() {
         return Err(tide_err(409, "model with duplicate name"));
     }
-=======
-    if let Some(user) = user {
-        let peppered = format!("{}{}", password, pepper);
-        let verified = pbkdf2::pbkdf2_check(&peppered, &user.password).is_ok();
-
-        // Entered and stored email and password match
-        if verified && email == user.email {
-            // generate public and private key pair
-            let (private_key, public_key) = crypto::encoded_key_pair();
-            // create a new client object
-            users
-                .update_one(
-                    doc! { "_id": &object_id },
-                    doc! {"$set": {"client": true}},
-                    None,
-                )
-                .await?;
-
-            // update user as client
-            let client = Client {
-                id: Some(ObjectId::new()),
-                user_id: Some(object_id),
-                public_key,
-            };
-            // store client object in db
-            let document = mongodb::bson::ser::to_document(&client).unwrap();
-            clients.insert_one(document, None).await?;
-
-            // reponse with private key
-            Ok(response_from_json(doc! {"privKey": private_key}))
-        } else {
-            Ok(Response::builder(403)
-                .body("email or password incorrect")
-                .build())
-        }
-    } else {
-        println!("User ID does not exist");
-        Ok(Response::builder(404).body("User not found").build())
-    }
-}
-
-/// Route for registering a new model/node
-///
-/// provided an email check the user exists and is a client
-/// If validated generate a challenge and insert a new temp model
-/// Respond with the encoded challenge
-pub async fn new_model(mut req: Request<State>) -> tide::Result {
-    let doc: Document = req.body_json().await?;
-    let state = req.state();
-    let database = state.client.database("sybl");
-    let users = database.collection("users");
-    let models = database.collection("models");
-
-    let email = clean_text(doc.get_str("email").unwrap());
-
-    let filter = doc! { "email": &email };
-    let user = match users.find_one(filter, None).await? {
-        Some(u) => mongodb::bson::de::from_document::<User>(u).unwrap(),
-        None => return Ok(Response::builder(404).body("User not found").build()),
-    };
-    let user_id = user.id.expect("ID is none");
-
-    if !user.client {
-        return Ok(Response::builder(403)
-            .body("User not a client found")
-            .build());
-    }
->>>>>>> 2ed80462
-
     // Generate challenge
     let challenge = crypto::generate_challenge();
     // Make new model
     let temp_model = ClientModel {
         id: Some(ObjectId::new()),
         user_id: user_id.clone(),
-<<<<<<< HEAD
         name: model_name,
-=======
-        name: None,
->>>>>>> 2ed80462
         status: None,
         locked: true,
         authenticated: false,
@@ -221,7 +132,6 @@
     ))
 }
 
-<<<<<<< HEAD
 /// Verifies a challenge response from a model
 ///
 /// Given a `new_model`, a `challenge_response` and a `challenge`, verifies that the
@@ -283,8 +193,7 @@
     Ok(Response::builder(404).build())
 }
 
-=======
->>>>>>> 2ed80462
+
 /// Finds all the models related to a given user.
 ///
 /// Given a user identifier, finds all the models in the database that the user owns. If the user
@@ -306,7 +215,6 @@
     if found_user.is_none() {
         return Ok(Response::builder(404).body("user not found").build());
     }
-
     let filter = doc! { "user_id": &object_id };
     let cursor = models.find(filter, None).await?;
     let documents: Result<Vec<Document>, mongodb::error::Error> = cursor.collect().await;
