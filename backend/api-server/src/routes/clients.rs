//! Defines routes specific to client operations
use async_std::stream::StreamExt;
use mongodb::bson::{self, doc, document::Document, oid::ObjectId, Binary};
use tide::{Request, Response};

<<<<<<< HEAD
=======
use mongodb::bson::{doc, document::Document, oid::ObjectId};
use tide::Request;

use crypto::clean;
use models::users::User;

>>>>>>> 0356cd9d
use crate::routes::{get_from_doc, response_from_json, tide_err};
use crate::State;
use chrono::Utc;
use models::models::{AccessToken, ClientModel};
use models::users::{Client, User};
use mongodb::bson::de::from_document;
use mongodb::bson::ser::to_document;

/// Template for registering a new client
///
/// Will check the provided user_id matches with the
/// provided email and password
pub async fn register(mut req: Request<State>) -> tide::Result {
    let doc: Document = req.body_json().await?;
    let state = req.state();
    let database = state.client.database("sybl");
    let pepper = &state.pepper;
    let users = database.collection("users");
    let clients = database.collection("clients");

    let password = get_from_doc(&doc, "password")?;
    let email = crypto::clean(get_from_doc(&doc, "email")?);
    let id = get_from_doc(&doc, "id")?;

    let object_id = ObjectId::with_string(&id).map_err(|_| tide_err(422, "invalid object id"))?;

    let filter = doc! { "_id": &object_id };
    let user = users
        .find_one(filter, None)
        .await?
        .map(|doc| from_document::<User>(doc).unwrap());

    let user = user.ok_or_else(|| tide_err(404, "failed to find user"))?;

    if user.client {
        return Ok(response_from_json(doc! {"privKey": "null"}));
    }

    let peppered = format!("{}{}", password, pepper);
    let verified = pbkdf2::pbkdf2_check(&peppered, &user.hash).is_ok();

    // Entered and stored email and password match
    if verified && email == user.email {
        // generate public and private key pair
        let (private_key, public_key) = crypto::encoded_key_pair();
        // create a new client object
        users
            .update_one(
                doc! { "_id": &object_id },
                doc! {"$set": {"client": true}},
                None,
            )
            .await?;

        // update user as client
        let client = Client {
            id: Some(ObjectId::new()),
            user_id: object_id,
            public_key,
        };
        // store client object in db
        let document = to_document(&client).unwrap();
        clients.insert_one(document, None).await?;

        // reponse with private key
        Ok(response_from_json(doc! {"privKey": private_key}))
    } else {
        Ok(Response::builder(403)
            .body("email or password incorrect")
            .build())
    }
}

/// Route for registering a new model/node
///
/// provided an email check the user exists and is a client
/// If validated generate a challenge and insert a new temp model
/// Respond with the encoded challenge
pub async fn new_model(mut req: Request<State>) -> tide::Result {
    let doc: Document = req.body_json().await?;
    let state = req.state();
    let database = state.client.database("sybl");
    let users = database.collection("users");
    let models = database.collection("models");

    let email = crypto::clean(doc.get_str("email").unwrap());
    let model_name = get_from_doc(&doc, "model_name")?.to_string();

    let filter = doc! { "email": &email };
    let user = match users.find_one(filter, None).await? {
        Some(u) => from_document::<User>(u).unwrap(),
        None => return Ok(Response::builder(404).body("User not found").build()),
    };
    let user_id = user.id.expect("ID is none");

    if !user.client {
        return Ok(Response::builder(403)
            .body("User not a client found")
            .build());
    }

    let filter = doc! { "user_id": &user_id, "name": &model_name };
    if models.find_one(filter, None).await?.is_some() {
        return Err(tide_err(409, "model with duplicate name"));
    }

    // Generate challenge
    let challenge = crypto::generate_challenge();
    // Make new model
    let temp_model = ClientModel {
        id: Some(ObjectId::new()),
        user_id: user_id.clone(),
        name: model_name,
        status: None,
        access_token: None,
        locked: true,
        authenticated: false,
        challenge: Some(Binary {
            subtype: bson::spec::BinarySubtype::Generic,
            bytes: challenge.clone(),
        }),
    };

    // insert model into database
    let document = to_document(&temp_model).unwrap();
    models.insert_one(document, None).await?;

<<<<<<< HEAD
    // return challenge
    Ok(response_from_json(
        doc! {"challenge": base64::encode(challenge)},
    ))
}
=======
    let password = get_from_doc(&doc, "password")?;
    let email = clean(get_from_doc(&doc, "email")?);
    let id = get_from_doc(&doc, "id")?;

    let object_id = ObjectId::with_string(&id).map_err(|_| tide_err(422, "invalid object id"))?;
>>>>>>> 0356cd9d

/// Verifies a challenge response from a model
///
/// Given a `new_model`, a `challenge_response` and a `challenge`, verifies that the
/// `challenge_response` matches the `challenge` with respect to the `client`'s public key.
/// Returns a new access token for the `new_model` if verification is successful.
/// Returns a 404 error if the `client` or `model` is not found, or 401 if verification fails.
pub async fn verify_challenge(mut req: Request<State>) -> tide::Result {
    let doc: Document = req.body_json().await?;
    let database = req.state().client.database("sybl");
    let users = database.collection("users");
    let clients = database.collection("clients");
    let models = database.collection("models");

    let model_name = get_from_doc(&doc, "model_name")?.to_string();
    let email = crypto::clean(doc.get_str("email").unwrap());
    let filter = doc! { "email": &email };
    let user = users
        .find_one(filter, None)
        .await?
<<<<<<< HEAD
        .map(|doc| from_document::<User>(doc).unwrap());

    let user = user.ok_or_else(|| tide_err(404, "failed to find user"))?;
    let user_id = user.id.expect("User ID is none");
    // get clients public key matching with that users id
    let filter = doc! { "user_id": &user_id };
    let client = clients
        .find_one(filter, None)
        .await?
        .map(|doc| from_document::<Client>(doc).unwrap());
    let client = client.ok_or_else(|| tide_err(404, "failed to find client"))?;

    let filter = doc! { "user_id": &user_id, "name": &model_name };
    let model = models
        .find_one(filter, None)
        .await?
        .map(|doc| from_document::<ClientModel>(doc).unwrap());
    let mut model = model.ok_or_else(|| tide_err(404, "failed to find model"))?;

    let public_key = client.public_key;

    let challenge = &model
        .challenge
        .ok_or_else(|| tide_err(401, "No challenge set"))?
        .bytes;

    // needs converting to Vec<u8>
    let challenge_response = base64::decode(get_from_doc(&doc, "challenge_response")?).unwrap();

    if !crypto::verify_challenge(challenge.to_vec(), challenge_response, public_key) {
        return Err(tide_err(
            401,
            "Invalid signature, please use OpenSSL to sign the provided challenge \
            with your private key and the SHA256 message digest function",
        ));
    }

    let access_token = AccessToken::new();
    model.authenticated = true;
    model.access_token = Some(access_token.clone());
    model.challenge = None;

    let filter = doc! { "user_id": &user_id, "name": &model_name };
    let update = doc! { "$set": to_document(&model).unwrap() };
    models.find_one_and_update(filter, update, None).await?;

    // return the access token to the model
    Ok(response_from_json(doc! {
        "id": model.id.expect("Model ID is none").to_string(),
        "token": base64::encode(access_token.clone().token.bytes),
        "expires": access_token.expires.to_rfc3339(),
    }))
}

/// Unlocks a model using MFA
///
/// When MFA is used such that a client approves a model for use on their dashboard,
/// then given a model `id`, unlocks the model for authentication and use by the DCL.
/// TODO: implement safeguards, such as a OTP request parameter, to prevent clients
/// (or mailicious actors) contacting this endpoint from outside of the dashboard.
pub async fn unlock_model(mut req: Request<State>) -> tide::Result {
    let database = req.state().client.database("sybl");
    let doc: Document = req.body_json().await?;
    let models = database.collection("models");
    let msg = "Error unlocking model";

    let model_id =
        ObjectId::with_string(&get_from_doc(&doc, "id")?).map_err(|_| tide_err(401, &msg))?;
    let filter = doc! { "_id": &model_id };
    let model = models
        .find_one(filter, None)
        .await?
        .map(|doc| from_document::<ClientModel>(doc).unwrap());
    let mut model = model.ok_or_else(|| tide_err(401, &msg))?;

    //TODO: implement additional safeguards to prevent arbitrary access and unlocking

    model.locked = false;

    let filter = doc! { "_id": &model_id };
    let update = doc! { "$set": to_document(&model).unwrap() };
    models.find_one_and_update(filter, update, None).await?;

    Ok(Response::builder(200)
        .body("Model successfully unlocked")
        .build())
}

/// Authenticates a model using an access token
///
/// Given a model `id` and an access token `token` and a `challenge`, verifies that the
/// model is not locked, has been authenticated and has a valid access token. If the token
/// has expired, the model should be asked to reauthenticate using a challenge response.
/// Returns 200 if authentication is successful and a new challenge if the token has expired.
/// Returns a 401 error if the model is not found or if authentication fails.
pub async fn authenticate_model(mut req: Request<State>) -> tide::Result {
    let database = req.state().client.database("sybl");
    let doc: Document = req.body_json().await?;
    let models = database.collection("models");
    let msg = "Model not found, not authenticated or locked";

    let model_id =
        ObjectId::with_string(&get_from_doc(&doc, "id")?).map_err(|_| tide_err(401, &msg))?;
    let filter = doc! { "_id": &model_id };
    let model = models
        .find_one(filter, None)
        .await?
        .map(|doc| from_document::<ClientModel>(doc).unwrap());
    let mut model = model.ok_or_else(|| tide_err(401, &msg))?;

    let token = base64::decode(get_from_doc(&doc, "token")?).unwrap();

    if !model.is_authenticated(&token) {
        return Err(tide_err(401, &msg));
    }

    if model.access_token.clone().unwrap().expires < Utc::now() {
        let challenge = crypto::generate_challenge();
        model.authenticated = false;
        model.challenge = Some(Binary {
            subtype: bson::spec::BinarySubtype::Generic,
            bytes: challenge.clone(),
        });

        let filter = doc! { "_id": &model_id };
        let update = doc! { "$set": to_document(&model).unwrap() };
        models.find_one_and_update(filter, update, None).await?;

        Ok(response_from_json(
            doc! {"challenge": base64::encode(challenge)},
        ))
=======
        .map(|doc| mongodb::bson::de::from_document::<User>(doc).unwrap());

    if let Some(user) = user {
        let peppered = format!("{}{}", password, pepper);
        let verified = pbkdf2::pbkdf2_check(&peppered, &user.hash).is_ok();

        if verified && email == user.email {
            println!("Logged in: {:?}", user);
            Ok(response_from_json(doc! {"privKey": 1}))
        } else {
            println!("Failed login: wrong password");
            Ok(response_from_json(doc! {"token": "null"}))
        }
>>>>>>> 0356cd9d
    } else {
        // TODO: authenticate the model in the session
        Ok(Response::builder(200)
            .body("Authentication successful")
            .build())
    }
}

/// Finds all the models related to a given user.
///
/// Given a user identifier, finds all the models in the database that the user owns. If the user
/// doesn't exist or an invalid identifier is given, returns a 404 response.
pub async fn get_user_models(req: Request<State>) -> tide::Result {
    let database = req.state().client.database("sybl");
    let models = database.collection("models");
    let users = database.collection("users");

    let user_id: String = req.param("user_id")?;

    let object_id = match ObjectId::with_string(&user_id) {
        Ok(id) => id,
        Err(_) => return Ok(Response::builder(404).body("invalid user id").build()),
    };

    let found_user = users.find_one(doc! { "_id": &object_id}, None).await?;

    if found_user.is_none() {
        return Ok(Response::builder(404).body("user not found").build());
    }
    let filter = doc! { "user_id": &object_id };
    let cursor = models.find(filter, None).await?;
    let documents: Result<Vec<Document>, mongodb::error::Error> = cursor.collect().await;

    Ok(response_from_json(documents.unwrap()))
}<|MERGE_RESOLUTION|>--- conflicted
+++ resolved
@@ -3,15 +3,6 @@
 use mongodb::bson::{self, doc, document::Document, oid::ObjectId, Binary};
 use tide::{Request, Response};
 
-<<<<<<< HEAD
-=======
-use mongodb::bson::{doc, document::Document, oid::ObjectId};
-use tide::Request;
-
-use crypto::clean;
-use models::users::User;
-
->>>>>>> 0356cd9d
 use crate::routes::{get_from_doc, response_from_json, tide_err};
 use crate::State;
 use chrono::Utc;
@@ -139,19 +130,12 @@
     let document = to_document(&temp_model).unwrap();
     models.insert_one(document, None).await?;
 
-<<<<<<< HEAD
     // return challenge
     Ok(response_from_json(
         doc! {"challenge": base64::encode(challenge)},
     ))
 }
-=======
-    let password = get_from_doc(&doc, "password")?;
-    let email = clean(get_from_doc(&doc, "email")?);
-    let id = get_from_doc(&doc, "id")?;
-
-    let object_id = ObjectId::with_string(&id).map_err(|_| tide_err(422, "invalid object id"))?;
->>>>>>> 0356cd9d
+
 
 /// Verifies a challenge response from a model
 ///
@@ -172,7 +156,6 @@
     let user = users
         .find_one(filter, None)
         .await?
-<<<<<<< HEAD
         .map(|doc| from_document::<User>(doc).unwrap());
 
     let user = user.ok_or_else(|| tide_err(404, "failed to find user"))?;
@@ -304,21 +287,6 @@
         Ok(response_from_json(
             doc! {"challenge": base64::encode(challenge)},
         ))
-=======
-        .map(|doc| mongodb::bson::de::from_document::<User>(doc).unwrap());
-
-    if let Some(user) = user {
-        let peppered = format!("{}{}", password, pepper);
-        let verified = pbkdf2::pbkdf2_check(&peppered, &user.hash).is_ok();
-
-        if verified && email == user.email {
-            println!("Logged in: {:?}", user);
-            Ok(response_from_json(doc! {"privKey": 1}))
-        } else {
-            println!("Failed login: wrong password");
-            Ok(response_from_json(doc! {"token": "null"}))
-        }
->>>>>>> 0356cd9d
     } else {
         // TODO: authenticate the model in the session
         Ok(Response::builder(200)
