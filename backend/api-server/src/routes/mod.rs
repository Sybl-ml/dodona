--- conflicted
+++ resolved
@@ -1,15 +1,12 @@
 //! Defines the routes for the API server.
 
-<<<<<<< HEAD
 use std::convert::TryFrom;
 
 use mongodb::{
     bson::{doc, oid::ObjectId},
     Collection,
 };
-=======
 use crypto::clean_json;
->>>>>>> 1a0780a6
 use tide::{http::mime, Response};
 
 pub mod clients;
