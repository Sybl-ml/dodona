--- conflicted
+++ resolved
@@ -388,10 +388,6 @@
 async fn forward_to_interface(msg: &InterfaceMessage) -> async_std::io::Result<()> {
     log::debug!("Forwarding an message to the interface: {:?}", msg);
 
-<<<<<<< HEAD
-    let mut stream = TcpStream::connect("127.0.0.1:5000").await?;
-    stream.write(&msg.as_bytes()).await?;
-=======
     // Get the environment variable for the interface listener
     let var = env::var("INTERFACE_LISTEN").expect("INTERFACE_LISTEN must be set");
     let port = u16::from_str(&var).expect("INTERFACE_LISTEN must be a u16");
@@ -400,8 +396,7 @@
     let addr = SocketAddrV4::new(Ipv4Addr::LOCALHOST, port);
 
     let mut stream = TcpStream::connect(addr).await?;
-    stream.write(identifier.to_hex().as_bytes()).await?;
->>>>>>> 7b75a428
+    stream.write(&msg.as_bytes()).await?;
     stream.shutdown(std::net::Shutdown::Both)?;
 
     log::info!("Forwarded an message to the interface: {:?}", msg);
