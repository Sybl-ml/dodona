//! Defines the routes specific to project operations.

use std::env;
use std::net::{Ipv4Addr, SocketAddrV4};
use std::str::FromStr;
use std::task::Poll;

use actix_multipart::Multipart;
use actix_web::{
    dev::HttpResponseBuilder,
    http::StatusCode,
    web::{self, Bytes},
    HttpResponse,
};
use futures::stream::poll_fn;
use mongodb::{
    bson::{de::from_document, doc, document::Document, oid::ObjectId, ser::to_document},
    Collection,
};
use rdkafka::config::ClientConfig;
use rdkafka::error::KafkaResult;
use rdkafka::producer::{FutureProducer, FutureRecord};
use rdkafka::util::Timeout;
use tokio_stream::StreamExt;

use models::dataset_details::DatasetDetails;
use models::datasets::Dataset;
use models::gridfs;
use models::jobs::{Job, JobConfiguration};
use models::predictions::Prediction;
use models::projects::{Project, Status};
use models::users::User;
use utils::compress::{compress_data, decompress_data};
use utils::finance::{job_cost, pay};
use utils::ColumnType;

use crate::{
    auth,
    error::{ServerError, ServerResponse, ServerResult},
    routes::{check_user_owns_project, payloads, response_from_json},
    State,
};

static JOB_TOPIC: &str = "jobs";
static ANALYTICS_TOPIC: &str = "analytics";
static CHUNK_SIZE: usize = 10_000;

/// Enum to decide type of dataset to return
#[derive(Deserialize, Debug)]
#[serde(rename_all = "lowercase")]
pub enum DatasetType {
    /// Training dataset type
    Train,
    /// Predict dataset type
    Predict,
    /// Predict dataset type
    Prediction,
}

/// Struct to capture query string information
#[derive(Deserialize, Debug)]
pub struct QueryInfo {
    /// Sort order for data
    pub sort: Option<String>,
    /// What page is being viewed
    pub page: usize,
    /// How many items per page
    pub per_page: usize,
}

/// Finds a project in the database given an identifier.
///
/// Given a project identifier, finds the project in the database and returns it as a JSON object.
/// If the project does not exist, returns a 404 response code.
pub async fn get_project(
    claims: auth::Claims,
    state: web::Data<State>,
    project_id: web::Path<String>,
) -> ServerResponse {
    let projects = state.database.collection("projects");
    let details = state.database.collection("dataset_details");
    let analysis = state.database.collection("dataset_analysis");

    let object_id = check_user_owns_project(&claims.id, &project_id, &projects).await?;

    let filter = doc! { "_id": &object_id };
    let doc = projects
        .find_one(filter, None)
        .await?
        .ok_or(ServerError::NotFound)?;

    // get that project from the projects collection
    let filter = doc! { "project_id": &object_id };
    let details_doc = details.find_one(filter.clone(), None).await?;

    // get that project from the projects collection
    let analysis_doc = analysis.find_one(filter, None).await?;

    // Begin by adding the project as we know we will respond with that
    let mut response = doc! { "project": doc };

    if let Some(details_doc) = details_doc {
        // Insert the details as well
        response.insert("details", details_doc);
    }

    if let Some(analysis_doc) = analysis_doc {
        // Insert the details as well
        response.insert("analysis", analysis_doc);
    }

    response_from_json(response)
}

/// Patches a given project with the provided data.
///
/// Patch documents specify the fields to change and are a key-value pairing of the fields found in
/// the project itself. This can be used to change the name or description of the project, for
/// example.
pub async fn patch_project(
    claims: auth::Claims,
    state: web::Data<State>,
    project_id: web::Path<String>,
    payload: web::Json<payloads::PatchProjectOptions>,
) -> ServerResponse {
    let projects = state.database.collection("projects");

    let object_id = check_user_owns_project(&claims.id, &project_id, &projects).await?;

    let filter = doc! { "_id": &object_id };
    let update_doc = doc! { "$set": &payload.changes };
    projects.update_one(filter, update_doc, None).await?;

    Ok(HttpResponse::Ok().finish())
}

/// Deletes a given project.
///
/// Checks whether the project exists, before deleting it from the database.
pub async fn delete_project(
    claims: auth::Claims,
    state: web::Data<State>,
    project_id: web::Path<String>,
) -> ServerResponse {
    let projects = state.database.collection("projects");

    let object_id = check_user_owns_project(&claims.id, &project_id, &projects).await?;

    let filter = doc! { "_id": &object_id };
    let document = projects.find_one(filter, None).await?;

    if let Some(document) = document {
        let project: Project = from_document(document)?;
        project.delete(&state.database).await?;
    }

    Ok(HttpResponse::Ok().finish())
}

/// Finds all the projects related to a given user.
///
/// Given a user identifier, finds all the projects in the database that the user owns. If the user
/// doesn't exist or an invalid identifier is given, returns a 404 response.
pub async fn get_user_projects(claims: auth::Claims, state: web::Data<State>) -> ServerResponse {
    let projects = state.database.collection("projects");

    let filter = doc! { "user_id": &claims.id };
    let cursor = projects.find(filter, None).await?;
    let documents: Vec<Document> = cursor.collect::<Result<_, _>>().await?;

    response_from_json(documents)
}

/// Creates a new project for a given user.
pub async fn new(
    claims: auth::Claims,
    state: web::Data<State>,
    payload: web::Json<payloads::NewProjectOptions>,
) -> ServerResponse {
    let projects = state.database.collection("projects");

    let name = crypto::clean(&payload.name);
    let description = crypto::clean(&payload.description);

    let project = Project::new(&name, &description, payload.tags.clone(), claims.id.clone());

    let document = to_document(&project)?;
    let id = projects.insert_one(document, None).await?.inserted_id;

    response_from_json(doc! {"project_id": id})
}

/// Adds data to a given project.
///
/// This will first check whether the project already has data associated with it, deleting it if
/// this is the case. It will then clean the incoming data and analyse it, hoever the data is already
/// split into train and predict. After this, the data will be compressed and inserted into the
/// database, with the status being updated to [`Status::Ready`].
pub async fn upload_train_and_predict(
    claims: auth::Claims,
    state: web::Data<State>,
    project_id: web::Path<String>,
    mut dataset: Multipart,
) -> ServerResponse {
    let datasets = state.database.collection("datasets");
    let dataset_details = state.database.collection("dataset_details");
    let projects = state.database.collection("projects");

    let object_id = check_user_owns_project(&claims.id, &project_id, &projects).await?;

    // Track the train and predict identifiers
    let mut train_id = None;
    let mut predict_id = None;

    let mut initial: bool = true;

    let mut col_num = 1;
    let mut buffer: Vec<String> = Vec::new();
    let mut general_buffer: Vec<u8> = Vec::new();
    let mut data_size: i32 = 0;

    // Read the train from the upload
    while let Some(Ok(mut field)) = dataset.next().await {
        let content_disposition = field
            .content_disposition()
            .ok_or(ServerError::UnprocessableEntity)?;

        let filename = content_disposition
            .get_filename()
            .ok_or(ServerError::UnprocessableEntity)?;

        let name = content_disposition
            .get_name()
            .ok_or(ServerError::UnprocessableEntity)?;

        let mut dataset = gridfs::File::new(String::from(filename));

        while let Some(Ok(chunk)) = field.next().await {
            if name == "train" {
                if initial {
                    let data_head = std::str::from_utf8(&chunk).unwrap();
                    let data_head = data_head.split("\n").take(6).collect::<Vec<_>>().join("\n");

                    initial = false;

                    let analysis = utils::analysis::analyse(&data_head);

                    let column_types = analysis.types;
                    col_num = column_types.len();

                    let details = DatasetDetails::new(
                        String::from(filename),
                        object_id.clone(),
                        data_head,
                        column_types,
                    );

                    let document = to_document(&details)?;
                    dataset_details.insert_one(document, None).await?;
                }
            }
            // Fill file
            general_buffer.extend_from_slice(&chunk);

            let gen_buf_chunk = general_buffer.clone();

            let data_string = std::str::from_utf8(&gen_buf_chunk).unwrap().split("\n");
            // Split data into rows
            for row in data_string {
                let cols = row.split(",").collect::<Vec<_>>();
                // Check for half row to put in general buffer
                if cols.len() != col_num {
                    // If any incomplete row, set as general buffer
                    general_buffer = row.as_bytes().iter().cloned().collect();
                } else {
                    buffer.push(String::from(row));
                    data_size += 1;
                }

                if buffer.len() == CHUNK_SIZE {
                    log::debug!("Uploading a {} chunk of size: {}", &name, buffer.len());
                    // Flush buffer into mongodb
                    // Compress data before upload
                    let chunk = buffer.join("\n");
                    let compressed = compress_data(&chunk)?;
                    let bytes = Bytes::from(compressed);
                    dataset.upload_chunk(&state.database, &bytes).await?;
                    buffer.clear();
                }
            }
        }

        // Add file to db and set OIDs in Dataset
        let chunk = buffer.join("\n");
        let compressed = compress_data(&chunk)?;
        let bytes = Bytes::from(compressed);

        dataset.upload_chunk(&state.database, &bytes).await?;
        dataset.finalise(&state.database).await?;

        if name == "train" {
            train_id = Some(dataset.id);
            // Update dataset details with train size
            dataset_details
                .update_one(
                    doc! { "project_id": &object_id},
                    doc! {"$set": {"train_size": data_size}},
                    None,
                )
                .await?;
        } else {
            predict_id = Some(dataset.id);
            // Update dataset details with predict size
            dataset_details
                .update_one(
                    doc! { "project_id": &object_id},
                    doc! {"$set": {"predict_size": data_size }},
                    None,
                )
                .await?;
        }
        data_size = 0;
        log::info!("Finalised the {} set of data", name);
    }

    let existing_data = datasets
        .find_one(doc! { "project_id": &object_id }, None)
        .await?;

    // If the project has data, delete the existing information
    if let Some(existing_data) = existing_data {
        let data: Dataset = from_document(existing_data)?;
        log::debug!("Deleting existing project data with id={}", data.id);
        data.delete(&state.database).await?;
    }
    // Communicate with Analytics Server
    produce_analytics_message(&object_id).await;

    // Update the project status
    projects
        .update_one(
            doc! { "_id": &object_id},
            doc! {"$set": {"status": Status::Ready}},
            None,
        )
        .await?;

    let dataset_doc = Dataset::new(
        object_id,
        train_id.ok_or(ServerError::UnprocessableEntity)?,
        predict_id.ok_or(ServerError::UnprocessableEntity)?,
    );

    let document = to_document(&dataset_doc)?;
    let id = datasets.insert_one(document, None).await?.inserted_id;

    response_from_json(doc! {"dataset_id": id})
}

/// Adds data to a given project.
///
/// This will first check whether the project already has data associated with it, deleting it if
/// this is the case. It will then clean the incoming data and analyse it, splitting it into
/// training and prediction. After this, the data will be compressed and inserted into the
/// database, with the status being updated to [`Status::Ready`].
pub async fn upload_and_split(
    claims: auth::Claims,
    state: web::Data<State>,
    project_id: web::Path<String>,
    mut dataset: Multipart,
) -> ServerResponse {
    let datasets = state.database.collection("datasets");
    let dataset_details = state.database.collection("dataset_details");
    let projects = state.database.collection("projects");

    let object_id = check_user_owns_project(&claims.id, &project_id, &projects).await?;

    // Read the dataset from the upload
    let mut field = dataset
        .try_next()
        .await?
        .ok_or(ServerError::UnprocessableEntity)?;

    let content_disposition = field
        .content_disposition()
        .ok_or(ServerError::UnprocessableEntity)?;

    let filename = content_disposition
        .get_filename()
        .ok_or(ServerError::UnprocessableEntity)?;

    // Create a new instance of our GridFS files
    log::info!("Creating a new file with name: {}", filename);
    let mut dataset = gridfs::File::new(String::from(filename));
    let mut predict = gridfs::File::new(String::from(filename));

    let mut initial: bool = true;

    let mut col_num = 1;
    let mut dataset_buffer: Vec<String> = Vec::new();
    let mut predict_buffer: Vec<String> = Vec::new();
    let mut general_buffer: Vec<u8> = Vec::new();

    let mut train_size: i32 = 0;
    let mut predict_size: i32 = 0;

    // Stream the data into it
    while let Some(Ok(chunk)) = field.next().await {
        if initial {
            let data_head = std::str::from_utf8(&chunk).unwrap();
            let data_head = data_head.split("\n").take(6).collect::<Vec<_>>().join("\n");
            log::info!("First 5 lines: {:?}", &data_head);
            let header = data_head.split("\n").next().unwrap();
            predict_buffer.push(String::from(header));

            initial = false;

            let analysis = utils::analysis::analyse(&data_head);

            let column_types = analysis.types;
            col_num = column_types.len();

            let details = DatasetDetails::new(
                String::from(filename),
                object_id.clone(),
                data_head,
                column_types,
            );

            let document = to_document(&details)?;
            dataset_details.insert_one(document, None).await?;
        }

        // Concat with general buffer (if it has data)
        general_buffer.extend_from_slice(&chunk);

        let gen_buf_chunk = general_buffer.clone();

        let data_string = std::str::from_utf8(&gen_buf_chunk).unwrap().split("\n");
        // Split data into rows
        for row in data_string {
            // Determine if it is a dataset row or predict row
            // Add to the correct buffer
            let cols = row.split(",").collect::<Vec<_>>();
            if cols.len() == col_num {
                if row.split(',').last().unwrap().is_empty() {
                    predict_buffer.push(String::from(row));
                    predict_size += 1;
                } else {
                    dataset_buffer.push(String::from(row));
                    train_size += 1;
                }
            } else {
                // If any incomplete row, set as general buffer
                general_buffer = row.as_bytes().iter().cloned().collect();
            }

            // Check the size of the buffers
            // If a buffer is too big, flush it into mongo as a chunk
            if predict_buffer.len() == CHUNK_SIZE {
                log::debug!(
                    "Uploading a predict chunk of size: {}",
                    predict_buffer.len()
                );
                // Flush buffer into mongodb
                // Compress data before upload
                let predict_chunk = &predict_buffer.join("\n");
                let compressed_predict = compress_data(predict_chunk)?;
                let bytes_predict = Bytes::from(compressed_predict);
                predict
                    .upload_chunk(&state.database, &bytes_predict)
                    .await?;
                predict_buffer.clear();
                log::info!("Flushed Predict Buffer");
            }
            if dataset_buffer.len() == CHUNK_SIZE {
                // Flush buffer into mongodb
                log::debug!(
                    "Uploading a dataset chunk of size: {}",
                    dataset_buffer.len()
                );
                // Compress data before upload
                let dataset_chunk = &dataset_buffer.join("\n");
                let compressed = compress_data(dataset_chunk)?;
                let bytes_data = Bytes::from(compressed);
                dataset.upload_chunk(&state.database, &bytes_data).await?;
                dataset_buffer.clear();
                log::info!("Flushed Dataset Buffer");
            }
        }
    }

    // If anything let in buffers, upload as final chunks
    let dataset_chunk = &dataset_buffer.join("\n");
    let compressed = compress_data(dataset_chunk)?;
    let bytes_data = Bytes::from(compressed);
    dataset.upload_chunk(&state.database, &bytes_data).await?;

    let predict_chunk = &predict_buffer.join("\n");
    let compressed_predict = compress_data(predict_chunk)?;
    let bytes_predict = Bytes::from(compressed_predict);
    predict
        .upload_chunk(&state.database, &bytes_predict)
        .await?;

    // Finalise the file and upload its data
    log::debug!("Uploading the dataset and file itself");
    dataset.finalise(&state.database).await?;
    predict.finalise(&state.database).await?;

    // Update dataset details with train and predict sizes
    dataset_details
        .update_one(
            doc! { "project_id": &object_id},
            doc! {"$set": {"train_size": train_size, "predict_size": predict_size }},
            None,
        )
        .await?;

    // Check whether the project has data already
    let existing_data = datasets
        .find_one(doc! { "project_id": &object_id }, None)
        .await?;

    // If the project has data, delete the existing information
    if let Some(existing_data) = existing_data {
        let data: Dataset = from_document(existing_data)?;
        log::debug!("Deleting existing project data with id={}", data.id);
        data.delete(&state.database).await?;
    }

    let dataset_doc = Dataset::new(object_id.clone(), dataset.id, predict.id);
    let document = to_document(&dataset_doc)?;
    let id = datasets.insert_one(document, None).await?.inserted_id;

    // Communicate with Analytics Server
    produce_analytics_message(&object_id).await;

    // Update the project status
    projects
        .update_one(
            doc! { "_id": &object_id},
            doc! {"$set": {"status": Status::Ready}},
            None,
        )
        .await?;

    response_from_json(doc! {"dataset_id": id})
}

/// Gets the dataset details associated with a given project.
pub async fn overview(
    claims: auth::Claims,
    state: web::Data<State>,
    project_id: web::Path<String>,
) -> ServerResponse {
    let dataset_details = state.database.collection("dataset_details");
    let projects = state.database.collection("projects");

    let object_id = check_user_owns_project(&claims.id, &project_id, &projects).await?;

    let filter = doc! { "project_id": &object_id };
    let document = dataset_details
        .find_one(filter, None)
        .await?
        .ok_or(ServerError::NotFound)?;

    response_from_json(document)
}

/// Gets the train/predict dataset associated with a given project.
///
/// Queries the database for the train/predict dataset related with a given identifier and
/// decompresses the requested data. The data is then converted back to a [`str`] and cleaned before
/// being sent to the frontend for display.
pub async fn get_dataset(
    claims: auth::Claims,
    state: web::Data<State>,
    extractor: web::Path<(String, DatasetType)>,
) -> ServerResponse {
    let datasets = state.database.collection("datasets");
    let predictions = state.database.collection("predictions");
    let projects = state.database.collection("projects");
    let files = state.database.collection("files");

    let project_id = &extractor.0;
    let dataset_type = &extractor.1;

    log::info!("Dataset Type: {:?}", dataset_type);
    let object_id = check_user_owns_project(&claims.id, &project_id, &projects).await?;
    let filter = doc! { "project_id": &object_id };

    // Find the dataset in the database
    let document = datasets
        .find_one(filter, None)
        .await?
        .ok_or(ServerError::NotFound)?;

    // Parse the dataset itself
    let dataset: Dataset = from_document(document)?;

<<<<<<< HEAD
    // Decide filter based off enum
    let filter = match dataset_type {
        DatasetType::Train => doc! { "_id": &dataset.dataset.unwrap() },
        DatasetType::Predict => doc! { "_id": &dataset.predict.unwrap() },
        // Need to find a way to stream combined version
        DatasetType::Prediction => doc! { "_id": &dataset.predict.unwrap() },
=======
    // Decide which file to find based on the request type
    let id = match dataset_type {
        DatasetType::Train => &dataset.dataset,
        DatasetType::Predict => &dataset.predict,
>>>>>>> e159c4d4
    };

    let filter = doc! { "_id": id };

    // Find the file in the database
    let document = files
        .find_one(filter, None)
        .await?
        .ok_or(ServerError::NotFound)?;

    // Parse the dataset itself
    let file: gridfs::File = from_document(document)?;

    let mut cursor = file.download_chunks(&state.database).await?;

    match dataset_type {
        DatasetType::Prediction => {
            let filter = doc! { "project_id": &object_id };

            // Find the dataset in the database
            let document = predictions
                .find_one(filter, None)
                .await?
                .ok_or(ServerError::NotFound)?;

            // Parse the prediction itself
            let prediction: Prediction = from_document(document)?;

            let filter = doc! { "_id": &prediction.predictions };

            // Find the file in the database
            let document = files
                .find_one(filter, None)
                .await?
                .ok_or(ServerError::NotFound)?;

            // Parse the dataset itself
            let predictions_file: gridfs::File = from_document(document)?;

            let mut predictions_cursor = predictions_file.download_chunks(&state.database).await?;

            let mut initial: bool = true;

            let byte_stream = poll_fn(
                move |_| -> Poll<Option<Result<Bytes, actix_web::error::Error>>> {
                    // While Cursor not empty
                    match futures::executor::block_on(zip(&mut predictions_cursor, &mut cursor)) {
                        (Some(prediction_chunk), Some(predict_chunk)) => {
                            let chunk: gridfs::Chunk =
                                from_document(predict_chunk.unwrap()).unwrap();
                            let chunk_bytes = chunk.data.bytes;
                            let decomp_predict = decompress_data(&chunk_bytes).unwrap();
                            // Convert both to utf 8
                            let utf_predict = String::from_utf8(decomp_predict).unwrap();
                            let predict_rows = utf_predict.split("\n");

                            let chunk: gridfs::Chunk =
                                from_document(prediction_chunk.unwrap()).unwrap();
                            let chunk_bytes = chunk.data.bytes;
                            let decomp_prediction = decompress_data(&chunk_bytes).unwrap();
                            // Convert both to utf 8
                            let utf_prediction = String::from_utf8(decomp_prediction).unwrap();
                            let prediction_rows = utf_prediction.split("\n");

                            let mut chunk_vec: Vec<String> = Vec::new();

                            // Split based on rows
                            for (prediction_row, predict_row) in prediction_rows.zip(predict_rows) {
                                // Work out if header
                                if initial {
                                    // Header
                                    initial = false;
                                    chunk_vec.push(String::from(predict_row));
                                    continue;
                                }
                                //      Split predict based on commas
                                let predict_cols = predict_row.split(",");
                                //      Go through row
                                let mut row_vec: Vec<String> = Vec::new();
                                for column in predict_cols {
                                    if column.trim() == "" {
                                        //      If empty col, fill with predicted data
                                        row_vec.push(String::from(prediction_row));
                                    } else {
                                        //      else, push col
                                        row_vec.push(String::from(column));
                                    }
                                }
                                // join with commas
                                let joined_row = row_vec.join(",");
                                // push to whole chunk vector
                                chunk_vec.push(joined_row);
                            }
                            let joined_chunk: String = chunk_vec.join("\n");
                            // Join together whole chunk
                            // convert to bytes
                            // return chunk
                            Poll::Ready(Some(Ok(Bytes::from(joined_chunk.into_bytes()))))
                        }
                        _ => Poll::Ready(None),
                    }
                },
            );

            Ok(HttpResponseBuilder::new(StatusCode::OK).streaming(byte_stream))
        }
        _ => {
            let byte_stream = poll_fn(
                move |_| -> Poll<Option<Result<Bytes, actix_web::error::Error>>> {
                    // While Cursor not empty
                    match futures::executor::block_on(cursor.next()) {
                        Some(next) => {
                            let chunk: gridfs::Chunk = from_document(next.unwrap()).unwrap();
                            let chunk_bytes = chunk.data.bytes;
                            let decomp_train = decompress_data(&chunk_bytes).unwrap();
                            Poll::Ready(Some(Ok(Bytes::from(decomp_train))))
                        }
                        None => Poll::Ready(None),
                    }
                },
            );

            Ok(HttpResponseBuilder::new(StatusCode::OK).streaming(byte_stream))
        }
    }
}

async fn zip(
    left: &mut mongodb::Cursor,
    right: &mut mongodb::Cursor,
) -> (
    Option<mongodb::error::Result<Document>>,
    Option<mongodb::error::Result<Document>>,
) {
    let left_side = left.next().await;
    let right_side = right.next().await;

    (left_side, right_side)
}

/// Route for returning pagination data
///
/// Passing a full dataset to the frontend can be heavy duty and take up a
/// lot of data. Using pagination, sections of a dataset can be given to the
/// frontend when they are needed so that data usage can be reduced.
pub async fn pagination(
    claims: auth::Claims,
    state: web::Data<State>,
    extractor: web::Path<(String, DatasetType)>,
    query: web::Query<QueryInfo>,
) -> ServerResponse {
    log::info!("Pagination");
    let datasets = state.database.collection("datasets");
    let dataset_details = state.database.collection("dataset_details");
    let projects = state.database.collection("projects");
    let files = state.database.collection("files");
    let predictions = state.database.collection("predictions");

    let project_id = &extractor.0;
    let dataset_type = &extractor.1;
    let amount = query.per_page;
    let page_num = query.page;

    log::info!("Dataset Type: {:?}", dataset_type);
    let object_id = check_user_owns_project(&claims.id, &project_id, &projects).await?;
    let filter = doc! { "project_id": &object_id };

    // Find the dataset in the database
    let document = datasets
        .find_one(filter, None)
        .await?
        .ok_or(ServerError::NotFound)?;

    // Parse the dataset itself
    let dataset: Dataset = from_document(document)?;

    let filter = doc! { "project_id": &object_id };

    // Find the dataset details in the database
    let document = dataset_details
        .find_one(filter, None)
        .await?
        .ok_or(ServerError::NotFound)?;

    // Parse the dataset itself
    let dataset_detail: DatasetDetails = from_document(document)?;

    // Calculate the chunk that is needed
    let chunk_vec: Vec<i32>;
    let min_row = (page_num - 1) * amount;
    let max_row = page_num * amount;

    let chunk1 = (min_row / CHUNK_SIZE) as i32;
    let chunk2 = (max_row / CHUNK_SIZE) as i32;

    let mut initial = true;
    let mut page: Vec<String> = vec![];
    let mut header: String = String::new();
    let mut row_count: usize = 0;
    if chunk1 != 0 {
        // calculate the base row of Chunk1
        row_count = (((chunk1 + 1) * CHUNK_SIZE as i32) - 1) as usize;
    }

    // Equal size
    if chunk1 == chunk2 {
        // If one chunk is the first chunk
        // Need to bring in extra chunk because first chunk has 9999 elements instead
        if chunk1 == 0 {
            chunk_vec = vec![chunk2, (chunk2 + 1)];
        } else {
            chunk_vec = vec![0, chunk2, (chunk2 + 1)];
        }
    }
    // Different sizes
    else {
        // If one chunk is the first chunk
        if chunk1 == 0 {
            chunk_vec = vec![chunk1, chunk2];
        } else {
            chunk_vec = vec![0, chunk1, chunk2];
        }
    }

    // Decide filter based off enum
    match dataset_type {
        DatasetType::Train => {
            // If Train
            //      Get correct chunks
            //      Extract data page that is needed
            //      Return it to frontend
            let filter = doc! { "_id": &dataset.dataset.unwrap() };
            // Find the file in the database
            let document = files
                .find_one(filter, None)
                .await?
                .ok_or(ServerError::NotFound)?;

            // Parse the dataset itself
            let file: gridfs::File = from_document(document)?;

            let mut cursor = file
                .download_specific_chunks(&state.database, &chunk_vec)
                .await?;
            // Iterate over chunks and build page
            while let Some(chunk) = cursor.next().await {
                let chunk: gridfs::Chunk = from_document(chunk?)?;
                let chunk_bytes = chunk.data.bytes;
                let decomp_data = decompress_data(&chunk_bytes).unwrap();
                let chunk_string = String::from_utf8(decomp_data)?;
                let mut chunk_iter = chunk_string.split("\n");
                // Go through iterator
                while let Some(row) = chunk_iter.next() {
                    // If header, add to page
                    if initial {
                        header = String::from(row);
                        initial = false;
                        if chunk1 != 0 {
                            continue;
                        }
                    }
                    // If within bounds, add to page
                    if row_count > min_row && row_count <= max_row {
                        // Add to page
                        page.push(String::from(row));
                    } else if row_count > max_row {
                        // End of page search
                        break;
                    }

                    row_count += 1;
                }
                // End of page search
                if row_count > max_row {
                    break;
                }
            }
            // Structure for VueTables2
            response_from_json(doc! {
                "data": page.join("\n"),
                "fields": header,
                // Work this out
                "total": dataset_detail.train_size
            })
        }
        DatasetType::Predict => {
            // If Train
            //      Get correct chunks
            //      Extract data page that is needed
            //      Return it to frontend
            let filter = doc! { "_id": &dataset.predict.unwrap() };
            // Find the file in the database
            let document = files
                .find_one(filter, None)
                .await?
                .ok_or(ServerError::NotFound)?;

            // Parse the dataset itself
            let file: gridfs::File = from_document(document)?;

            let mut cursor = file
                .download_specific_chunks(&state.database, &chunk_vec)
                .await?;
            // Iterate over chunks and build page
            while let Some(chunk) = cursor.next().await {
                let chunk: gridfs::Chunk = from_document(chunk?)?;
                let chunk_bytes = chunk.data.bytes;
                let decomp_data = decompress_data(&chunk_bytes).unwrap();
                let chunk_string = String::from_utf8(decomp_data)?;
                let mut chunk_iter = chunk_string.split("\n");
                // Go through iterator
                while let Some(row) = chunk_iter.next() {
                    // If header, add to page
                    if initial {
                        header = String::from(row);
                        initial = false;
                        if chunk1 != 0 {
                            continue;
                        }
                    }
                    // If within bounds, add to page
                    if row_count > min_row && row_count <= max_row {
                        // Add to page
                        page.push(String::from(row));
                    } else if row_count > max_row {
                        // End of page search
                        break;
                    }

                    row_count += 1;
                }
                // End of page search
                if row_count > max_row {
                    break;
                }
            }
            // Structure for VueTables2
            response_from_json(doc! {
                "data": page.join("\n"),
                "fields": header,
                // Work this out
                "total": dataset_detail.predict_size
            })
        }
        DatasetType::Prediction => {
            // If Prediction
            //      Get correct predict chunk
            //      Get correct predictions chunk
            //      Extract data page from both that is needed
            //      Combine the two pages into 1
            //      Return to frontend

            // Get predict data
            let filter = doc! { "_id": &dataset.predict.unwrap() };

            let document = files
                .find_one(filter, None)
                .await?
                .ok_or(ServerError::NotFound)?;

            // Parse the dataset itself
            let predict_file: gridfs::File = from_document(document)?;

            let mut predict_cursor = predict_file
                .download_specific_chunks(&state.database, &chunk_vec)
                .await?;

            // Get the predictions
            let filter = doc! { "project_id": &object_id };

            // Find the dataset in the database
            let document = predictions
                .find_one(filter, None)
                .await?
                .ok_or(ServerError::NotFound)?;

            // Parse the prediction itself
            let prediction: Prediction = from_document(document)?;

            let filter = doc! { "_id": &prediction.predictions };

            // Find the file in the database
            let document = files
                .find_one(filter, None)
                .await?
                .ok_or(ServerError::NotFound)?;

            // Parse the dataset itself
            let predictions_file: gridfs::File = from_document(document)?;

            let mut predictions_cursor = predictions_file
                .download_specific_chunks(&state.database, &chunk_vec)
                .await?;

            while let Some(chunk) = predict_cursor.next().await {
                // Predict Chunk
                let chunk: gridfs::Chunk = from_document(chunk?)?;
                let chunk_bytes = chunk.data.bytes;
                let decomp_data = decompress_data(&chunk_bytes).unwrap();
                let chunk_string = String::from_utf8(decomp_data)?;
                let chunk_iter = chunk_string.split("\n");

                // Predictions Chunk
                let pred_chunk_string = match predictions_cursor.next().await {
                    Some(chunk) => {
                        let chunk: gridfs::Chunk = from_document(chunk?)?;
                        let chunk_bytes = chunk.data.bytes;
                        let decomp_data = decompress_data(&chunk_bytes).unwrap();
                        Some(String::from_utf8(decomp_data)?)
                    }
                    None => None,
                }
                .ok_or(ServerError::NotFound)?;

                let pred_chunk_iter = pred_chunk_string.split("\n");

                let mut row_iter = chunk_iter.zip(pred_chunk_iter);

                while let Some((predict_row, predicted_row)) = row_iter.next() {
                    // If header, add to page
                    if initial {
                        header = String::from(predict_row);
                        initial = false;
                        if chunk1 != 0 {
                            continue;
                        }
                    }
                    // If within bounds, create predictions row and add to page
                    if row_count > min_row && row_count <= max_row {
                        // Create empty document (mutable)\
                        let mut row_doc = Vec::new();
                        // Break row into vector
                        let row_iter = predict_row.split(",");
                        // Go through each and add to document each column for row
                        for col_val in row_iter {
                            // Header: col_value
                            if col_val.trim() == "" {
                                row_doc.push(predicted_row);
                            } else {
                                row_doc.push(col_val);
                            }
                        }
                        // Add to page
                        page.push(row_doc.join(","));
                    } else if row_count > max_row {
                        // End of page search
                        break;
                    }

                    row_count += 1;
                }
                // End of page search
                if row_count > max_row {
                    break;
                }
            }

            // Structure for VueTables2
            response_from_json(doc! {
                "data": page.join("\n"),
                "fields": header,
                // Work this out
                "total": dataset_detail.predict_size
            })
        }
    }
}

/// Removes the data associated with a given project identifier.
///
/// Searches for the project in the database to check whether it has a dataset. If a dataset is
/// found, it will be deleted from the database and the project status will be returned to
/// [`Status::Unfinished`].
pub async fn remove_data(
    claims: auth::Claims,
    state: web::Data<State>,
    project_id: web::Path<String>,
) -> ServerResponse {
    let datasets = state.database.collection("datasets");
    let projects = state.database.collection("projects");

    let object_id = check_user_owns_project(&claims.id, &project_id, &projects).await?;
    let filter = doc! { "project_id": &object_id };

    // Remove the dataset associated with the project id in dataset
    let dataset_removed = datasets.find_one(filter, None).await?;

    if let Some(dataset_removed) = dataset_removed {
        let dataset: Dataset = from_document(dataset_removed)?;
        dataset.delete(&state.database).await?;
    }

    let filter = doc! { "_id": &object_id };
    let update = doc! { "$set": { "status": Status::Unfinished } };
    projects.update_one(filter, update, None).await?;

    response_from_json(doc! {"success": true})
}

/// Begins the processing of data associated with a project.
///
/// Checks that the project exists, before sending the identifier of its dataset to the interface
/// layer, which will then forward it to the DCL for processing. Updates the project state to
/// [`Status::Processing`].
pub async fn begin_processing(
    claims: auth::Claims,
    state: web::Data<State>,
    project_id: web::Path<String>,
    payload: web::Json<payloads::ProcessingOptions>,
) -> ServerResponse {
    let projects = state.database.collection("projects");
    let datasets = state.database.collection("datasets");
    let users = state.database.collection("users");
    let dataset_details = state.database.collection("dataset_details");
    let predictions = state.database.collection("predictions");

    let object_id = check_user_owns_project(&claims.id, &project_id, &projects).await?;

    // Find the dataset in the database
    let filter = doc! { "project_id": &object_id };
    let document = datasets
        .find_one(filter, None)
        .await?
        .ok_or(ServerError::NotFound)?;

    // Parse the dataset itself
    let dataset: Dataset = from_document(document)?;

    let filter = doc! { "project_id": &object_id };
    let document = dataset_details
        .find_one(filter, None)
        .await?
        .ok_or(ServerError::NotFound)?;

    // Parse the dataset detail itself
    let dataset_detail: DatasetDetails = from_document(document)?;

    let column_types: Vec<String> = dataset_detail
        .column_types
        .values()
        .map(|x| match x.column_type {
            ColumnType::Categorical(..) => String::from("Categorical"),
            ColumnType::Numerical(..) => String::from("Numerical"),
        })
        .collect();

    let feature_dim = column_types.len() as i8;

    let cost = job_cost(
        payload.cluster_size as i32,
        feature_dim as i32,
        dataset_detail.train_size + dataset_detail.predict_size,
    );
    let query = doc! { "_id": &claims.id };
    let document = users
        .find_one(query, None)
        .await?
        .ok_or(ServerError::NotFound)?;
    let user: User = from_document(document)?;

    if user.credits < cost {
        log::warn!(
            "User {} has insufficient credits ({}) to run this job (requires {} credits)",
            &claims.id,
            &user.credits,
            &cost
        );
        return Err(ServerError::PaymentRequired);
    }

    // Send a request to the interface layer
    let config = JobConfiguration {
        dataset_id: dataset.id.clone(),
        node_computation_time: payload.node_computation_time as i32,
        cluster_size: payload.cluster_size as i32,
        column_types,
        feature_dim,
        train_size: ((dataset_detail.train_size + 99) / 100) * 100,
        predict_size: ((dataset_detail.predict_size + 99) / 100) * 100,
        prediction_column: payload.prediction_column.clone(),
        prediction_type: payload.prediction_type,
        cost,
    };
    let job = Job::new(config);

    log::debug!("Created a new job: {:?}", job);

    pay(state.database.clone(), &claims.id, -cost).await?;
    log::debug!("Charged user {} {} credits", &claims.id, cost);

    // Insert to MongoDB first, so the interface can immediately mark as processed if needed
    insert_to_queue(&job, state.database.collection("jobs")).await?;

    if produce_message(&job).await.is_err() {
        log::warn!("Failed to forward job_id={} to Kafka", job.id);
    }

    // Delete previous predictions for project
    let filter = doc! {"project_id": &object_id};

    let prediction_removed = predictions.find_one(filter, None).await?;

    if let Some(prediction_removed) = prediction_removed {
        let prediction: Prediction = from_document(prediction_removed)?;
        prediction.delete(&state.database).await?;
    }

    // Mark the project as processing
    let filter = doc! { "_id": &object_id};
    let update = doc! { "$set": doc!{ "status": Status::Processing } };
    projects.update_one(filter, update, None).await?;

    response_from_json(doc! {"success": true})
}

/// Gets the predicted data for a project.
///
/// Queries the database for all [`Prediction`] instances for a given project identifier, before
/// decompressing each and returning them.
pub async fn get_predictions(
    claims: auth::Claims,
    state: web::Data<State>,
    project_id: web::Path<String>,
) -> ServerResponse {
    // Get the projects and the predictions collections
    let projects = state.database.collection("projects");
    let predictions = state.database.collection("predictions");
    let files = state.database.collection("files");

    // Get the project identifier and check it exists
    let object_id = check_user_owns_project(&claims.id, &project_id, &projects).await?;

    let filter = doc! { "project_id": &object_id };

    // Find the dataset in the database
    let document = predictions
        .find_one(filter, None)
        .await?
        .ok_or(ServerError::NotFound)?;

    // Parse the prediction itself
    let prediction: Prediction = from_document(document)?;

    let filter = doc! { "_id": &prediction.predictions };

    // Find the file in the database
    let document = files
        .find_one(filter, None)
        .await?
        .ok_or(ServerError::NotFound)?;

    // Parse the dataset itself
    let file: gridfs::File = from_document(document)?;

    let mut cursor = file.download_chunks(&state.database).await?;
    let byte_stream = poll_fn(
        move |_| -> Poll<Option<Result<Bytes, actix_web::error::Error>>> {
            // While Cursor not empty
            match futures::executor::block_on(cursor.next()) {
                Some(next) => {
                    let chunk: gridfs::Chunk = from_document(next.unwrap()).unwrap();
                    let chunk_bytes = chunk.data.bytes;
                    let decomp_train = decompress_data(&chunk_bytes).unwrap();
                    Poll::Ready(Some(Ok(Bytes::from(decomp_train))))
                }
                None => Poll::Ready(None),
            }
        },
    );

    Ok(HttpResponseBuilder::new(StatusCode::OK).streaming(byte_stream))
}

async fn produce_message(job: &Job) -> KafkaResult<()> {
    // Get the environment variable for the kafka broker
    // if not set use 9092
    let var = env::var("BROKER_PORT").unwrap_or_else(|_| "9092".to_string());
    let port = u16::from_str(&var).expect("BROKER_PORT must be a u16");

    // Build the address to send to
    let addr = SocketAddrV4::new(Ipv4Addr::LOCALHOST, port).to_string();
    let producer: FutureProducer = ClientConfig::new()
        .set("bootstrap.servers", &addr)
        .set("message.timeout.ms", "5000")
        .create()
        .expect("Producer creation error");

    let job_message = serde_json::to_string(&job.config).unwrap();

    let delivery_status = producer
        .send(
            FutureRecord::to(JOB_TOPIC)
                .payload(&job_message)
                .key(&job.id.to_string()),
            Timeout::Never,
        )
        .await;

    log::debug!("Message sent result: {:?}", delivery_status);

    Ok(())
}

async fn produce_analytics_message(project_id: &ObjectId) {
    let var = env::var("BROKER_PORT").unwrap_or_else(|_| "9092".to_string());
    let port = u16::from_str(&var).expect("BROKER_PORT must be a u16");

    // Build the address to send to
    let addr = SocketAddrV4::new(Ipv4Addr::LOCALHOST, port).to_string();
    let producer: FutureProducer = ClientConfig::new()
        .set("bootstrap.servers", &addr)
        .set("message.timeout.ms", "5000")
        .create()
        .expect("Producer creation error");

    let analytics_job = serde_json::to_string(&project_id).unwrap();

    let delivery_status = producer
        .send(
            FutureRecord::to(ANALYTICS_TOPIC)
                .payload(&analytics_job)
                .key(&analytics_job),
            Timeout::Never,
        )
        .await;

    log::debug!("Message sent result: {:?}", delivery_status);
}

/// Inserts a [`JobConfiguration`] into MongoDB.
async fn insert_to_queue(job: &Job, collection: Collection) -> ServerResult<()> {
    let document = to_document(&job)?;

    if collection.insert_one(document, None).await.is_ok() {
        log::info!("Inserted job_id={} to the MongoDB queue", job.id);
    } else {
        log::error!("Failed to insert job_id={} to the MongoDB queue", job.id);
    }

    Ok(())
}<|MERGE_RESOLUTION|>--- conflicted
+++ resolved
@@ -599,19 +599,12 @@
     // Parse the dataset itself
     let dataset: Dataset = from_document(document)?;
 
-<<<<<<< HEAD
     // Decide filter based off enum
     let filter = match dataset_type {
         DatasetType::Train => doc! { "_id": &dataset.dataset.unwrap() },
         DatasetType::Predict => doc! { "_id": &dataset.predict.unwrap() },
         // Need to find a way to stream combined version
         DatasetType::Prediction => doc! { "_id": &dataset.predict.unwrap() },
-=======
-    // Decide which file to find based on the request type
-    let id = match dataset_type {
-        DatasetType::Train => &dataset.dataset,
-        DatasetType::Predict => &dataset.predict,
->>>>>>> e159c4d4
     };
 
     let filter = doc! { "_id": id };
