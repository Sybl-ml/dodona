--- conflicted
+++ resolved
@@ -50,7 +50,6 @@
     let filter = doc! { "project_id": &object_id };
     let details_doc = details.find_one(filter, None).await?;
 
-<<<<<<< HEAD
     // Begin by adding the project as we know we will respond with that
     let mut response = doc! { "project": doc };
 
@@ -58,24 +57,6 @@
         // Insert the details as well
         response.insert("details", details_doc);
     }
-=======
-    let response = if let Some(details_doc) = details_doc {
-        log::info!("{:?}", &details_doc);
-        doc! {"project": doc, "details": details_doc}
-    } else {
-        log::info!("{:?}", &details_doc);
-        let dd = DatasetDetails {
-            id: None,
-            dataset_name: None,
-            project_id: None,
-            date_created: mongodb::bson::DateTime(chrono::Utc::now()),
-            head: None,
-            column_types: utils::Columns::new(),
-        };
-
-        doc! {"project": doc, "details": mongodb::bson::ser::to_document(&dd)?}
-    };
->>>>>>> 569ca1d9
 
     log::info!("{:?}", &response);
 
