use actix_web::web::{delete, get, patch, post, put};
use actix_web::{middleware, test, App, Result};
use mongodb::bson::{doc, document::Document};
use serde::{Deserialize, Serialize};
use tokio::time::{sleep, Duration};

use api_server::routes::projects;
use models::dataset_details::DatasetDetails;
use models::projects::Project;

#[macro_use]
mod common;

use common::get_bearer_token;

#[derive(Debug, Serialize, Deserialize)]
pub struct ProjectResponse {
    project: Project,
    details: Option<DatasetDetails>,
}

#[derive(Debug, Serialize, Deserialize)]
pub struct DatasetResponse {
    dataset: String,
}

static ASL_CSV: &str = include_str!("assets/asl.csv");
static DASL_CSV: &str = include_str!("assets/dasl.csv");

#[actix_rt::test]
async fn projects_can_be_fetched_for_a_user() -> Result<()> {
    let mut app = api_with! { get: "/api/projects" => projects::get_user_projects };
    let url = "/api/projects";

    let req = test::TestRequest::default()
        .method(actix_web::http::Method::GET)
        .insert_header(("Authorization", get_bearer_token(common::MAIN_USER_ID)))
        .uri(&url)
        .to_request();

    let res = test::call_service(&mut app, req).await;

    assert_eq!(actix_web::http::StatusCode::OK, res.status());

    let projects: Vec<Project> = test::read_body_json(res).await;

    assert_eq!(projects.len(), 3);

    let found = &projects[0];

    assert_eq!("Test Project", found.name);
    assert_eq!("Test Description", found.description);

    Ok(())
}

#[actix_rt::test]
async fn projects_can_be_fetched_by_identifier() -> Result<()> {
    let mut app = api_with! { get: "/api/projects/{project_id}" => projects::get_project };

    let formatted = format!("/api/projects/{}", common::MAIN_PROJECT_ID);
    let req = test::TestRequest::default()
        .method(actix_web::http::Method::GET)
        .insert_header(("Authorization", get_bearer_token(common::MAIN_USER_ID)))
        .uri(&formatted)
        .to_request();

    let res = test::call_service(&mut app, req).await;

    assert_eq!(actix_web::http::StatusCode::OK, res.status());
    assert_eq!(
        "application/json",
        res.headers().get("content-type").unwrap()
    );

    let project_response: Document = test::read_body_json(res).await;

    assert_eq!(
        "Test Project",
        project_response
            .get_document("project")
            .unwrap()
            .get_str("name")
            .unwrap()
    );
    assert_eq!(
        "Test Description",
        project_response
            .get_document("project")
            .unwrap()
            .get_str("description")
            .unwrap()
    );

    Ok(())
}

#[actix_rt::test]
async fn projects_cannot_be_fetched_by_users_who_do_not_own_it() -> Result<()> {
    let mut app = api_with! { get: "/api/projects/{project_id}" => projects::get_project };

    let formatted = format!("/api/projects/{}", common::MAIN_PROJECT_ID);
    let req = test::TestRequest::default()
        .method(actix_web::http::Method::GET)
        .insert_header(("Authorization", get_bearer_token(common::DELETE_UID)))
        .uri(&formatted)
        .to_request();

    let res = test::call_service(&mut app, req).await;

    assert_eq!(actix_web::http::StatusCode::UNAUTHORIZED, res.status());

    Ok(())
}

#[actix_rt::test]
async fn non_existent_projects_are_not_found() -> Result<()> {
    let mut app = api_with! { get: "/api/projects/{project_id}" => projects::get_project };

    let formatted = format!("/api/projects/{}", common::NON_EXISTENT_PROJECT_ID);
    let req = test::TestRequest::default()
        .method(actix_web::http::Method::GET)
        .insert_header(("Authorization", get_bearer_token(common::MAIN_USER_ID)))
        .uri(&formatted)
        .to_request();

    let res = test::call_service(&mut app, req).await;

    assert_eq!(actix_web::http::StatusCode::NOT_FOUND, res.status());

    Ok(())
}

#[actix_rt::test]
async fn projects_cannot_be_found_with_invalid_identifiers() -> Result<()> {
    let mut app = api_with! { get: "/api/projects/{project_id}" => projects::get_project };

    let url = "/api/projects/invalid";
    let req = test::TestRequest::default()
        .method(actix_web::http::Method::GET)
        .insert_header(("Authorization", get_bearer_token(common::MAIN_USER_ID)))
        .uri(&url)
        .to_request();

    let res = test::call_service(&mut app, req).await;

    assert_eq!(
        actix_web::http::StatusCode::UNPROCESSABLE_ENTITY,
        res.status()
    );

    Ok(())
}

#[actix_rt::test]
async fn projects_can_be_created() -> Result<()> {
    let mut app = api_with! { post: "/api/projects/new" => projects::new };

    let doc = doc! {"name": "test", "description": "test", "tags": ["test"]};
    let url = "/api/projects/new";

    let req = test::TestRequest::default()
        .method(actix_web::http::Method::POST)
        .insert_header((
            "Authorization",
            get_bearer_token(common::CREATES_PROJECT_UID),
        ))
        .uri(&url)
        .set_json(&doc)
        .to_request();

    let res = test::call_service(&mut app, req).await;

    assert_eq!(actix_web::http::StatusCode::OK, res.status());

    Ok(())
}

#[actix_rt::test]
async fn datasets_can_be_added_to_projects() -> Result<()> {
    let mut app = api_with! { put: "/api/projects/{project_id}/upload_and_split" => projects::upload_and_split };

    let url = format!("/api/projects/{}/upload_and_split", common::MAIN_PROJECT_ID);

    let req = test::TestRequest::default()
        .method(actix_web::http::Method::PUT)
        .insert_header(("Authorization", get_bearer_token(common::MAIN_USER_ID)))
        .insert_header(("Content-Type", "multipart/form-data; boundary=boundary"))
        .uri(&url)
        .set_payload(ASL_CSV)
        .to_request();

    let res = test::call_service(&mut app, req).await;

    assert_eq!(actix_web::http::StatusCode::OK, res.status());

    Ok(())
}

#[actix_rt::test]
async fn datasets_sizes_are_calculated() -> Result<()> {
    let mut app = api_with! {
        put: "/api/projects/{project_id}/upload_and_split" => projects::upload_and_split,
        get: "/api/projects/{project_id}" => projects::get_project,
    };

    let url = format!("/api/projects/{}/upload_and_split", common::DD_PROJECT_ID);

    let req = test::TestRequest::default()
        .method(actix_web::http::Method::PUT)
        .insert_header(("Authorization", get_bearer_token(common::MAIN_USER_ID)))
        .insert_header(("Content-Type", "multipart/form-data; boundary=boundary"))
        .uri(&url)
        .set_payload(ASL_CSV)
        .to_request();

    let res = test::call_service(&mut app, req).await;

    assert_eq!(actix_web::http::StatusCode::OK, res.status());

    sleep(Duration::from_millis(500)).await;

    let formatted = format!("/api/projects/{}", common::DD_PROJECT_ID);
    let req = test::TestRequest::default()
        .method(actix_web::http::Method::GET)
        .insert_header(("Authorization", get_bearer_token(common::MAIN_USER_ID)))
        .uri(&formatted)
        .to_request();

    let res = test::call_service(&mut app, req).await;
    assert_eq!(actix_web::http::StatusCode::OK, res.status());

    let project_response: ProjectResponse = test::read_body_json(res).await;
    let dataset_details: DatasetDetails = project_response.details.unwrap();

    assert_eq!(100, dataset_details.train_size);
    assert_eq!(100, dataset_details.predict_size);

    Ok(())
}

#[actix_rt::test]
async fn only_one_dataset_can_be_added_to_a_project() -> Result<()> {
    let mut app = api_with! {
        put: "/api/projects/{project_id}/upload_and_split" => projects::upload_and_split,
        get: "/api/projects/{project_id}/data/{dataset_type}" => projects::get_dataset,
    };

    let url = format!(
        "/api/projects/{}/upload_and_split",
        common::OVERWRITTEN_DATA_PROJECT_ID
    );

    let req = test::TestRequest::default()
        .method(actix_web::http::Method::PUT)
        .insert_header((
            "Authorization",
            get_bearer_token(common::NON_EXISTENT_USER_ID),
        ))
        .insert_header(("Content-Type", "multipart/form-data; boundary=boundary"))
        .uri(&url)
        .set_payload(ASL_CSV)
        .to_request();

    let res = test::call_service(&mut app, req).await;

    assert_eq!(actix_web::http::StatusCode::OK, res.status());

    let url = format!(
        "/api/projects/{}/upload_and_split",
        common::OVERWRITTEN_DATA_PROJECT_ID
    );
    let modified = ASL_CSV.replace("23", "24");

    let req = test::TestRequest::default()
        .method(actix_web::http::Method::PUT)
        .insert_header((
            "Authorization",
            get_bearer_token(common::NON_EXISTENT_USER_ID),
        ))
        .insert_header(("Content-Type", "multipart/form-data; boundary=boundary"))
        .uri(&url)
        .set_payload(modified)
        .to_request();

    let res = test::call_service(&mut app, req).await;

    assert_eq!(actix_web::http::StatusCode::OK, res.status());

    let url = format!(
        "/api/projects/{}/data/train",
        common::OVERWRITTEN_DATA_PROJECT_ID
    );
    let req = test::TestRequest::default()
        .method(actix_web::http::Method::GET)
        .insert_header((
            "Authorization",
            get_bearer_token(common::NON_EXISTENT_USER_ID),
        ))
        .uri(&url)
        .to_request();

    let res = test::call_service(&mut app, req).await;
    let status = res.status();
    let body = test::read_body(res).await;

    assert_eq!(actix_web::http::StatusCode::OK, status);
    assert_eq!(
        std::str::from_utf8(&body).unwrap(),
        "age,sex,location\r\n24,M,Leamington Spa\r"
    );

    Ok(())
}

#[actix_rt::test]
async fn datasets_cannot_be_added_if_projects_do_not_exist() -> Result<()> {
    let mut app = api_with! { put: "/api/projects/{project_id}/upload_and_split" => projects::upload_and_split };

    let url = format!(
        "/api/projects/{}/upload_and_split",
        common::NON_EXISTENT_PROJECT_ID
    );

    let req = test::TestRequest::default()
        .method(actix_web::http::Method::PUT)
        .insert_header((
            "Authorization",
            get_bearer_token(common::NON_EXISTENT_USER_ID),
        ))
        .insert_header(("Content-Type", "multipart/form-data; boundary=boundary"))
        .uri(&url)
        .set_payload(ASL_CSV)
        .to_request();

    let res = test::call_service(&mut app, req).await;
    assert_eq!(actix_web::http::StatusCode::NOT_FOUND, res.status());

    Ok(())
}

#[actix_rt::test]
async fn dataset_can_be_taken_from_database() -> Result<()> {
    let mut app = api_with! {
        get: "/api/projects/{project_id}/data/{dataset_type}" => projects::get_dataset,
        put: "/api/projects/{project_id}/upload_and_split" => projects::upload_and_split,
    };

    let url = format!("/api/projects/{}/upload_and_split", common::MAIN_PROJECT_ID);

    let req = test::TestRequest::default()
        .method(actix_web::http::Method::PUT)
        .insert_header(("Authorization", get_bearer_token(common::MAIN_USER_ID)))
        .insert_header(("Content-Type", "multipart/form-data; boundary=boundary"))
        .uri(&url)
        .set_payload(ASL_CSV)
        .to_request();

    let res = test::call_service(&mut app, req).await;
    assert_eq!(actix_web::http::StatusCode::OK, res.status());

    sleep(Duration::from_millis(600)).await;

    let url = format!("/api/projects/{}/data/train", common::MAIN_PROJECT_ID);
    let req = test::TestRequest::default()
        .method(actix_web::http::Method::GET)
        .insert_header(("Authorization", get_bearer_token(common::MAIN_USER_ID)))
        .uri(&url)
        .to_request();

    let res = test::call_service(&mut app, req).await;
    assert_eq!(actix_web::http::StatusCode::OK, res.status());

    Ok(())
}

#[actix_rt::test]
async fn overview_of_dataset_can_be_returned() -> Result<()> {
    let mut app = api_with! {
        put: "/api/projects/{project_id}/upload_and_split" => projects::upload_and_split,
        post: "/api/projects/{project_id}/overview" => projects::overview,
    };

    let url = format!("/api/projects/{}/upload_and_split", common::MAIN_PROJECT_ID);

    let req = test::TestRequest::default()
        .method(actix_web::http::Method::PUT)
        .insert_header(("Authorization", get_bearer_token(common::MAIN_USER_ID)))
        .insert_header(("Content-Type", "multipart/form-data; boundary=boundary"))
        .uri(&url)
        .set_payload(ASL_CSV)
        .to_request();

    let res = test::call_service(&mut app, req).await;
    assert_eq!(actix_web::http::StatusCode::OK, res.status());

    sleep(Duration::from_millis(600)).await;

    let url = format!("/api/projects/{}/overview", common::MAIN_PROJECT_ID);
    let req = test::TestRequest::default()
        .method(actix_web::http::Method::POST)
        .insert_header(("Authorization", get_bearer_token(common::MAIN_USER_ID)))
        .uri(&url)
        .to_request();

    let res = test::call_service(&mut app, req).await;
    assert_eq!(actix_web::http::StatusCode::OK, res.status());

    Ok(())
}

#[actix_rt::test]
async fn projects_can_be_deleted() -> Result<()> {
    let mut app = api_with! {
        delete: "/api/projects/{project_id}" => projects::delete_project,
        post: "/api/projects/{project_id}/overview" => projects::overview,
    };

    let formatted = format!("/api/projects/{}", common::DELETABLE_PROJECT_ID);
    let req = test::TestRequest::default()
        .method(actix_web::http::Method::DELETE)
        .insert_header((
            "Authorization",
            get_bearer_token(common::DELETES_PROJECT_UID),
        ))
        .uri(&formatted)
        .to_request();

    let res = test::call_service(&mut app, req).await;
    assert_eq!(actix_web::http::StatusCode::OK, res.status());

    let formatted = format!("/api/projects/u/{}", common::DELETES_PROJECT_UID);
    let req = test::TestRequest::default()
        .method(actix_web::http::Method::GET)
        .insert_header((
            "Authorization",
            get_bearer_token(common::DELETES_PROJECT_UID),
        ))
        .uri(&formatted)
        .to_request();

    let res = test::call_service(&mut app, req).await;

    let projects = test::read_body(res).await;
    assert_eq!(projects, actix_web::web::Bytes::from(""));

    Ok(())
}

#[actix_rt::test]
async fn projects_can_be_edited() -> Result<()> {
    let mut app = api_with! {
        patch: "/api/projects/{project_id}" => projects::patch_project,
        get: "/api/projects/{project_id}" => projects::get_project,
    };

    let formatted = format!("/api/projects/{}", common::EDITABLE_PROJECT_ID);
    let doc = doc! {"changes": {"description": "new description"}};
    let req = test::TestRequest::default()
        .method(actix_web::http::Method::PATCH)
        .insert_header(("Authorization", get_bearer_token(common::MAIN_USER_ID)))
        .set_json(&doc)
        .uri(&formatted)
        .to_request();

    let res = test::call_service(&mut app, req).await;
    assert_eq!(actix_web::http::StatusCode::OK, res.status());

    let formatted = format!("/api/projects/{}", common::EDITABLE_PROJECT_ID);
    let req = test::TestRequest::default()
        .method(actix_web::http::Method::GET)
        .insert_header(("Authorization", get_bearer_token(common::MAIN_USER_ID)))
        .uri(&formatted)
        .to_request();

    let res = test::call_service(&mut app, req).await;
    assert_eq!(actix_web::http::StatusCode::OK, res.status());

    let project_response: ProjectResponse = test::read_body_json(res).await;

    assert_eq!("new description", project_response.project.description);
    Ok(())
}

#[actix_rt::test]
async fn job_configs_can_have_integer_timeouts_in_json() -> Result<()> {
    let mut app = api_with! {
        put: "/api/projects/{project_id}/upload_and_split" => projects::upload_and_split,
        post: "/api/projects/{project_id}/process" => projects::begin_processing,
    };

    let url = format!("/api/projects/{}/upload_and_split", common::MAIN_PROJECT_ID);

    let req = test::TestRequest::default()
        .method(actix_web::http::Method::PUT)
        .insert_header(("Authorization", get_bearer_token(common::MAIN_USER_ID)))
        .insert_header(("Content-Type", "multipart/form-data; boundary=boundary"))
        .uri(&url)
        .set_payload(ASL_CSV)
        .to_request();

    let res = test::call_service(&mut app, req).await;

    assert_eq!(actix_web::http::StatusCode::OK, res.status());

    let formatted = format!("/api/projects/{}/process", common::MAIN_PROJECT_ID);
    let doc = doc! { "nodeComputationTime": 10, "clusterSize": 2, "predictionType": "classification", "predictionColumn": "name"};
    let req = test::TestRequest::default()
        .method(actix_web::http::Method::POST)
        .insert_header(("Authorization", get_bearer_token(common::MAIN_USER_ID)))
        .uri(&formatted)
        .set_json(&doc)
        .to_request();

    let res = test::call_service(&mut app, req).await;

    assert_eq!(actix_web::http::StatusCode::OK, res.status());

    Ok(())
}

#[actix_rt::test]
async fn train_and_predict_can_be_added_to_projects() -> Result<()> {
    let mut app = api_with! { put: "/api/projects/{project_id}/upload_train_and_predict" => projects::upload_train_and_predict };

    let url = format!(
        "/api/projects/{}/upload_train_and_predict",
        common::MAIN_PROJECT_ID
    );

    let req = test::TestRequest::default()
        .method(actix_web::http::Method::PUT)
        .insert_header(("Authorization", get_bearer_token(common::MAIN_USER_ID)))
        .insert_header(("Content-Type", "multipart/form-data; boundary=boundary"))
        .uri(&url)
        .set_payload(DASL_CSV)
        .to_request();

    let res = test::call_service(&mut app, req).await;

    assert_eq!(actix_web::http::StatusCode::OK, res.status());
    Ok(())
}

#[actix_rt::test]
async fn users_cannot_submit_jobs_with_insufficient_funds() -> Result<()> {
    let mut app = api_with! {
        put: "/api/projects/{project_id}/upload_and_split" => projects::upload_and_split,
        post: "/api/projects/{project_id}/process" => projects::begin_processing,
    };

    let url = format!("/api/projects/{}/upload_and_split", common::MAIN_PROJECT_ID);

    let req = test::TestRequest::default()
        .method(actix_web::http::Method::PUT)
        .insert_header(("Authorization", get_bearer_token(common::MAIN_USER_ID)))
        .insert_header(("Content-Type", "multipart/form-data; boundary=boundary"))
        .uri(&url)
        .set_payload(ASL_CSV)
        .to_request();

    let res = test::call_service(&mut app, req).await;

    assert_eq!(actix_web::http::StatusCode::OK, res.status());

    sleep(Duration::from_millis(600)).await;

    let formatted = format!("/api/projects/{}/process", common::MAIN_PROJECT_ID);
<<<<<<< HEAD
    let doc = doc! { "nodeComputationTime": 10, "clusterSize": 2000, "predictionType": "classification", "predictionColumn": "name" };
=======
    let doc = doc! { "timeout": 10, "clusterSize": 200000, "predictionType": "classification", "predictionColumn": "name"};
>>>>>>> e7867be9
    let req = test::TestRequest::default()
        .method(actix_web::http::Method::POST)
        .insert_header(("Authorization", get_bearer_token(common::MAIN_USER_ID)))
        .uri(&formatted)
        .set_json(&doc)
        .to_request();

    let res = test::call_service(&mut app, req).await;

    assert_eq!(actix_web::http::StatusCode::PAYMENT_REQUIRED, res.status());

    Ok(())
}<|MERGE_RESOLUTION|>--- conflicted
+++ resolved
@@ -566,11 +566,8 @@
     sleep(Duration::from_millis(600)).await;
 
     let formatted = format!("/api/projects/{}/process", common::MAIN_PROJECT_ID);
-<<<<<<< HEAD
-    let doc = doc! { "nodeComputationTime": 10, "clusterSize": 2000, "predictionType": "classification", "predictionColumn": "name" };
-=======
-    let doc = doc! { "timeout": 10, "clusterSize": 200000, "predictionType": "classification", "predictionColumn": "name"};
->>>>>>> e7867be9
+    let doc = doc! { "nodeComputationTime": 10, "clusterSize": 200000, "predictionType": "classification", "predictionColumn": "name" };
+
     let req = test::TestRequest::default()
         .method(actix_web::http::Method::POST)
         .insert_header(("Authorization", get_bearer_token(common::MAIN_USER_ID)))
