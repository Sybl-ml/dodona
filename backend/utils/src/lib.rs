--- conflicted
+++ resolved
@@ -3,10 +3,7 @@
 #[macro_use]
 extern crate serde;
 
-<<<<<<< HEAD
-=======
 use anyhow::{anyhow, Result};
->>>>>>> 0356cd9d
 use std::collections::HashMap;
 use std::io::Write;
 use std::str::FromStr;
