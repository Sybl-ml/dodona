--- conflicted
+++ resolved
@@ -3,24 +3,17 @@
 #[macro_use]
 extern crate serde;
 
-<<<<<<< HEAD
 use anyhow::Result;
 use csv::{Reader, StringRecord};
 use std::collections::hash_map::DefaultHasher;
-=======
->>>>>>> c1fa8b6d
 use std::collections::HashMap;
 use std::hash::{Hash, Hasher};
 use std::str::FromStr;
 
-<<<<<<< HEAD
 use crypto::generate_string;
-=======
-use anyhow::Result;
 use bzip2::write::{BzDecoder, BzEncoder};
 use bzip2::Compression;
 use fern::colors::{Color, ColoredLevelConfig};
->>>>>>> c1fa8b6d
 
 pub mod analysis;
 pub mod anon;
@@ -314,89 +307,6 @@
         })
         .collect::<Vec<String>>()
         .join("\n")
-<<<<<<< HEAD
-=======
-}
-
-/// Compresses data and returns result about compression process
-///
-/// Takes in a dataset as a string slice and will convert it into a byte representation
-/// of the string. Then it will be compressed using BZip2 using an io stream. This write
-/// stream is then finished and the Result is returned.
-///
-/// # Examples
-///
-/// ```no_run
-/// # use utils::compress_data;
-/// let dataset = r#"
-/// education,age
-/// Warwick,22
-/// Coventry,24
-/// "#;
-///
-/// match compress_data(dataset) {
-///     Ok(compressed) => {
-///         log::info!("Compressed data: {:?}", &compressed);
-///     }
-///     Err(_) => log::error!("Compression failed"),
-/// }
-/// ```
-pub fn compress_data(data: &str) -> Result<Vec<u8>, std::io::Error> {
-    compress_bytes(data.as_bytes())
-}
-
-/// Compresses a vector of raw bytes.
-pub fn compress_bytes(bytes: &[u8]) -> Result<Vec<u8>, std::io::Error> {
-    let mut write_compress = BzEncoder::new(vec![], Compression::best());
-    write_compress.write(bytes).unwrap();
-    write_compress.finish()
-}
-
-/// Compresses a vector of byte arrays into a single compression stream.
-pub fn compress_vec(data: &[&str]) -> Result<Vec<u8>, std::io::Error> {
-    let mut write_compress = BzEncoder::new(vec![], Compression::best());
-
-    for (i, e) in data.iter().enumerate() {
-        write_compress.write(e.as_bytes()).unwrap();
-
-        // Write newlines in for decompression
-        if i != data.len() - 1 {
-            write_compress.write(&[b'\n']).unwrap();
-        }
-    }
-
-    write_compress.finish()
-}
-
-/// Decompresses data and returns a result about the compression process
-///
-/// Takes in compressed data as an array slice and writes it to the decompresssion
-/// stream. Here the data is decompressed and the write stream is finished. A result
-/// is then returned displaying the status of the decompression.
-///
-/// # Examples
-///
-/// ```no_run
-/// # use utils::{decompress_data, compress_data};
-/// let dataset = r#"
-/// education,age
-/// Warwick,22
-/// Coventry,24
-/// "#;
-///
-/// let compressed = compress_data(dataset).unwrap();
-///
-/// match decompress_data(&compressed) {
-///     Ok(decompressed) => {
-///         log::info!("Decompressed data: {:?}", &decompressed);
-///     }
-///     Err(_) => log::error!("Decompression failed"),
-/// }
-/// ```
-pub fn decompress_data(data: &[u8]) -> Result<Vec<u8>, std::io::Error> {
-    let mut write_decompress = BzDecoder::new(vec![]);
-    write_decompress.write_all(data).unwrap();
-    write_decompress.finish()
 }
 
 /// Sets up the logging for the application.
@@ -431,59 +341,4 @@
         .chain(std::io::stdout())
         .apply()
         .expect("Failed to initialise the logger");
-}
-
-#[cfg(test)]
-mod tests {
-    use super::*;
-
-    #[test]
-    fn categorical_cannot_be_overwritten() {
-        let dataset = "age\n21\nTwenty\n20";
-        let mut reader = csv::Reader::from_reader(dataset.as_bytes());
-        let types = infer_dataset_types(&mut reader).unwrap();
-
-        let mut expected = HashMap::new();
-        expected.insert(String::from("age"), DatasetType::Categorical);
-
-        assert_eq!(types, expected);
-    }
-
-    #[test]
-    fn train_and_predict_data_can_be_inferred() {
-        let dataset = "age,location\n20,Coventry\n20,\n21,Leamington";
-        let (data, predict) = infer_train_and_predict(dataset);
-
-        assert_eq!(data, vec!["age,location", "20,Coventry", "21,Leamington"]);
-        assert_eq!(predict, vec!["age,location", "20,"])
-    }
-
-    #[test]
-    fn compression_full_stack() {
-        let data = "Hello World!";
-        let comp_data: Vec<u8> = compress_data(data).unwrap();
-        let decomp_vec = decompress_data(&comp_data).unwrap();
-        let decomp_data = std::str::from_utf8(&decomp_vec).unwrap();
-        assert_eq!(data, decomp_data);
-    }
-
-    #[test]
-    fn vectors_can_be_compressed() {
-        let dataset = "age,location\n20,Coventry\n20,\n21,Leamington";
-        let (data, predict) = infer_train_and_predict(dataset);
-
-        let comp = compress_vec(&data).unwrap();
-        let decomp = decompress_data(&comp).unwrap();
-
-        assert_eq!(
-            std::str::from_utf8(&decomp).unwrap(),
-            "age,location\n20,Coventry\n21,Leamington"
-        );
-
-        let comp = compress_vec(&predict).unwrap();
-        let decomp = decompress_data(&comp).unwrap();
-
-        assert_eq!(std::str::from_utf8(&decomp).unwrap(), "age,location\n20,");
-    }
->>>>>>> c1fa8b6d
 }