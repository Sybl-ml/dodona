--- conflicted
+++ resolved
@@ -13,15 +13,12 @@
 bzip2 = "0.4.1"
 tokio = { version = "0.3.4", features = ["full"] }
 anyhow = "1.0"
-<<<<<<< HEAD
 pbkdf2 = "0.5.0"
-=======
 chrono = "0.4.19"
 
 [dependencies.fern]
 version = "0.5"
 features = ["colored"]
->>>>>>> c1fa8b6d
 
 [dependencies.serde]
 version = "1"
